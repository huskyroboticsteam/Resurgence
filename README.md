# PY2020
PY2020 Jetson TX2 Codebase Hindsight

# Project Setup

There are a few setup steps that are necessary before development on the
codebase can be done.

## Install OpenCV
OpenCV is a computer vision library that's used for the AR tag detection code
and as such is needed to compile the project.

The setup process takes some time and will use a lot of CPU, but it's fairly
straightforward and should only need to be done once.

We need an extra module (ARUco) for OpenCV for the AR tag detection code which
is not bundled with OpenCV, so you will have to install that module before
building OpenCV. The below instructions will cover this.

### On Windows (with Windows Subsystem for Linux)
Open the WSL terminal and run the following commands (you can paste with right
click):
1. `sudo apt update && sudo apt -y dist-upgrade`
2. `sudo apt install unzip git cmake g++ libgtk2.0-dev pkg-config libavcodec-dev
   libavformat-dev libswscale-dev libtbb2 libtbb-dev libjpeg-dev libpng-dev
   libtiff-dev libdc1394-22-dev`
   
Now, to install the extra modules:

3. `git clone https://github.com/opencv/opencv_contrib`
4. `cd opencv_contrib`
5. `git checkout 3.4.7`
6. `mkdir selected_modules`
7. `cp -r modules/aruco selected_modules/`
8. `cd`

Now, to install and build OpenCV, with the extra modules:

9. `wget https://github.com/opencv/opencv/archive/3.4.7.zip`
10. `unzip 3.4.7.zip`
11. `cd opencv-3.4.7`
12. `mkdir build`
13. `cd build`
14. `cmake -DCMAKE_BUILD_TYPE=Release -DCMAKE_INSTALL_PREFIX=/usr/local
    -DOPENCV_EXTRA_MODULES_PATH=../../opencv_contrib/selected_modules ..` 
15. `make -j$(nproc)` (The command `nproc` here will return the number of CPU
   cores on your computer, and will enable `make` to build in parallel, which
   will make the build process go faster.) This step will take a long
   time and use nearly 100% CPU for that entire time, so be warned.
16. `sudo make install`
   
### On GNU/Linux
If you are using a GNU/Linux distribution that supports APT, the instructions
should be the same as for Windows above. If you are using a different
distribution, the only steps that should be different are the first two, which
are installing libraries and utilities OpenCV depends on. In this case you
should install those libraries and utilities with your distribution's package
manager.

### On Mac
There is a Homebrew package available for OpenCV on Mac OS. Open the Terminal
and run these commands:
1. `/usr/bin/ruby -e "$(curl -fsSL
   https://raw.githubusercontent.com/Homebrew/install/master/install)"` (If you
   already have Homebrew installed, you can skip this step.)
2. `brew install opencv@3`

## Install Catch2 (for unit testing)
These instructions assume you've followed the steps above to set up OpenCV,
which should also set up some things in the process like the C++ compiler and
CMake, or Homebrew for Mac users.

### On Windows (with Windows Subsystem for Linux)
Open the WSL terminal and run the following commands:
1. `git clone https://github.com/catchorg/Catch2.git`
2. `cd Catch2`
3. `cmake -Bbuild -H. -DBUILD_TESTING=OFF`
4. `sudo cmake --build build/ --target install`

### On GNU/Linux
The instructions should be the same as for Windows above.

### On Mac
There is a Homebrew package for Catch2 as well. Open the Terminal and run this
command:
`brew install catch2`

<<<<<<< HEAD
## Install URG library (Hokuyo lidar)

Tested on Ubuntu. Not sure how to install on Mac and Windows.

```
git clone https://github.com/andrewbriand/urg_library-1.2.5.git
cd urg_library-1.2.5
make
sudo make install
```

## Install SFML and Eigen (navigation simulator)

Follow instructions in `src/simulator/README.md`.

## Setup CMake
CMake is a tool we use that helps us compile our project with the libraries we
use. This assumes that you have Ubuntu installed and configured.

If you are using Windows, type this into your Ubuntu terminal and hit "return"
to install the necessary files:
`sudo apt install cmake g++ git`
=======
## Setup Project Repository
This step will require you to have CMake and Git. If you've followed the above
OpenCV setup instructions, you should have these installed already. The
following instructions will assume you have them installed.
>>>>>>> 12b76c04

These instructions will also assume you are using a Unix-like environment;
GNU/Linux and Mac users should be fine here, Windows users should run these
commands in their WSL terminal.

Enter the home directory (or wherever you would like to put the project files).
`cd ~` (If you would like to put the project somewhere else, replace `~` with
the folder path.)

Clone the repository.
`git clone https://github.com/huskyroboticsteam/PY2020/`

Navigate into the repository.
`cd PY2020`
  
Now, you're ready to build the project.

## Building
Ensure you have CMake installed.
Run
```
mkdir -p build
cd build
cmake ../src
make -j$(nproc)
```<|MERGE_RESOLUTION|>--- conflicted
+++ resolved
@@ -5,6 +5,10 @@
 
 There are a few setup steps that are necessary before development on the
 codebase can be done.
+
+Note: Terminal commands to perform many of these steps can be found in the file
+`tests-docker-action/entrypoint.sh`, which is used to automatically set up an
+Ubuntu computer in order to run our integration tests.
 
 ## Install OpenCV
 OpenCV is a computer vision library that's used for the AR tag detection code
@@ -85,7 +89,6 @@
 command:
 `brew install catch2`
 
-<<<<<<< HEAD
 ## Install URG library (Hokuyo lidar)
 
 Tested on Ubuntu. Not sure how to install on Mac and Windows.
@@ -99,7 +102,8 @@
 
 ## Install SFML and Eigen (navigation simulator)
 
-Follow instructions in `src/simulator/README.md`.
+Follow instructions in `src/simulator/README.md`, or just execute the commands
+from `tests-docker-action/entrypoint.sh`.
 
 ## Setup CMake
 CMake is a tool we use that helps us compile our project with the libraries we
@@ -108,12 +112,11 @@
 If you are using Windows, type this into your Ubuntu terminal and hit "return"
 to install the necessary files:
 `sudo apt install cmake g++ git`
-=======
+
 ## Setup Project Repository
 This step will require you to have CMake and Git. If you've followed the above
 OpenCV setup instructions, you should have these installed already. The
 following instructions will assume you have them installed.
->>>>>>> 12b76c04
 
 These instructions will also assume you are using a Unix-like environment;
 GNU/Linux and Mac users should be fine here, Windows users should run these
