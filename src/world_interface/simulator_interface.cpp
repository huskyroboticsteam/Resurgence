--- conflicted
+++ resolved
@@ -373,7 +373,6 @@
 }
 
 void setMotorPower(motorid_t motor, double normalizedPWM) {
-<<<<<<< HEAD
 	std::shared_ptr<robot::base_motor> motor_ptr = getMotor(motor);
 	motor_ptr->setMotorPower(normalizedPWM);
 }
@@ -381,25 +380,6 @@
 void setMotorPos(motorid_t motor, int32_t targetPos) {
 	std::shared_ptr<robot::base_motor> motor_ptr = getMotor(motor);
 	motor_ptr->setMotorPos(targetPos);
-=======
-	auto itr = motorNameMap.find(motor);
-	if (itr != motorNameMap.end()) {
-		std::string name = itr->second;
-		json msg = {
-			{"type", "simMotorPowerRequest"}, {"motor", name}, {"power", normalizedPWM}};
-		sendJSON(msg);
-	}
-}
-
-void setMotorPos(motorid_t motor, int32_t targetPos) {
-	auto itr = motorNameMap.find(motor);
-	if (itr != motorNameMap.end()) {
-		std::string name = itr->second;
-		json msg = {
-			{"type", "simMotorPositionRequest"}, {"motor", name}, {"position", targetPos}};
-		sendJSON(msg);
-	}
->>>>>>> 984d31d6
 }
 
 DataPoint<int32_t> getMotorPos(motorid_t motor) {
