--- conflicted
+++ resolved
@@ -29,13 +29,11 @@
 
 void world_interface_init() {}
 
-<<<<<<< HEAD
 std::shared_ptr<robot::base_motor> getMotor(robot::types::motorid_t motor) {
 	return nullptr;
 }
-=======
+
 void emergencyStop() {}
->>>>>>> f5ba7ea0
 
 DataPoint<points_t> readLidarScan() {
 	return points_t{};
