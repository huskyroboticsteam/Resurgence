--- conflicted
+++ resolved
@@ -10,16 +10,6 @@
 #include <array>
 #include <optional>
 #include <unordered_set>
-
-<<<<<<< HEAD
-using namespace kinematics;
-=======
-// forward declare cam::CameraParams instead of including it
-// we do this to avoid unnecessarily including OpenCV in all build targets
-namespace cam {
-class CameraParams;
-}
->>>>>>> cc5e4220
 
 /**
  * @namespace robot
