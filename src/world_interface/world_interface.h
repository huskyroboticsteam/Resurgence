--- conflicted
+++ resolved
@@ -31,13 +31,8 @@
 /** @brief The current world interface being used. */
 extern const WorldInterface WORLD_INTERFACE;
 
-<<<<<<< HEAD
-extern const DiffDriveKinematics driveKinematics;
-extern const DiffWristKinematics wristKinematics;
-=======
 const DiffDriveKinematics& driveKinematics();
 const DiffWristKinematics& wristKinematics();
->>>>>>> 649f7810
 
 /**
  * @brief Initialize the world interface.
