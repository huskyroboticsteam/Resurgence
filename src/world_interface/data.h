--- conflicted
+++ resolved
@@ -71,12 +71,9 @@
 	wristDiffLeft,
 	hand,
 	activeSuspension,
-<<<<<<< HEAD
-	scienceStepper
-=======
+	scienceStepper,
 	drillActuator,
 	drillMotor
->>>>>>> 846375a9
 };
 
 /** @brief the mounted peripheral on the robot. */
