#include "../CAN/CAN.h"
#include "../CAN/CANMotor.h"
#include "../CAN/CANUtils.h"
#include "../Constants.h"
#include "../Globals.h"
#include "../Util.h"
#include "../ar/read_landmarks.h"
#include "../camera/Camera.h"
#include "../gps/usb_gps/read_usb_gps.h"
#include "../lidar/read_hokuyo_lidar.h"
#include "../log.h"
#include "../navtypes.h"
#include "motor/can_motor.h"
#include "real_world_constants.h"
#include "world_interface.h"

#include <future>
#include <iostream>
#include <unordered_map>
#include <vector>

#include <opencv2/calib3d.hpp>

using nlohmann::json;
using namespace navtypes;
using namespace robot::types;
using can::motor::motormode_t;

namespace robot {

extern const WorldInterface WORLD_INTERFACE = WorldInterface::real;

// A mapping of (motor_id, shared pointer to object of the motor)
std::unordered_map<robot::types::motorid_t, std::shared_ptr<robot::base_motor>> motor_ptrs;

namespace {
kinematics::DiffDriveKinematics drive_kinematics(Constants::EFF_WHEEL_BASE);
kinematics::DiffWristKinematics wrist_kinematics;

void addMotorMapping(motorid_t motor, bool hasPosSensor) {
	// get scales for motor
	double posScale = positive_pwm_scales.at(motor);
	double negScale = negative_pwm_scales.at(motor);

	// create ptr and insert in map
	std::shared_ptr<robot::base_motor> ptr = std::make_shared<can_motor>(
		motor, hasPosSensor, motorSerialIDMap.at(motor), posScale, negScale);
	motor_ptrs.insert({motor, ptr});
}
} // namespace

const kinematics::DiffDriveKinematics& driveKinematics() {
	return drive_kinematics;
}

const kinematics::DiffWristKinematics& wristKinematics() {
	return wrist_kinematics;
}

namespace {
// map that associates camera id to the camera object
std::unordered_map<CameraID, std::shared_ptr<cam::Camera>> cameraMap;

callbackid_t nextCallbackID = 0;
std::unordered_map<callbackid_t, can::callbackid_t> callbackIDMap;

void initMotors() {
	for (const auto& it : motorSerialIDMap) {
		can::motor::initMotor(it.second);
	}

	for (const auto& pot_motor_pair : robot::potMotors) {
		motorid_t motor_id = pot_motor_pair.first;
		potparams_t pot_params = pot_motor_pair.second;

		can::deviceserial_t serial = motorSerialIDMap.at(motor_id);

		can::motor::initPotentiometer(serial, pot_params.mdeg_lo, pot_params.mdeg_hi,
									  pot_params.adc_lo, pot_params.adc_hi, TELEM_PERIOD);
	}

	for (const auto& enc_motor_pair : robot::encMotors) {
		motorid_t motor_id = enc_motor_pair.first;
		encparams_t enc_params = enc_motor_pair.second;

		can::deviceserial_t serial = motorSerialIDMap.at(motor_id);

		can::motor::initEncoder(serial, enc_params.isInverted, true, enc_params.ppjr,
								TELEM_PERIOD);
		can::motor::setLimitSwitchLimits(serial, enc_params.limitSwitchLow,
										 enc_params.limitSwitchHigh);
	}

	// initialize motor objects and add them to map
	addMotorMapping(motorid_t::frontLeftWheel, false);
	addMotorMapping(motorid_t::frontRightWheel, false);
	addMotorMapping(motorid_t::rearLeftWheel, false);
	addMotorMapping(motorid_t::rearRightWheel, false);

	for (motorid_t motor : pidMotors) {
		can::deviceserial_t serial = motorSerialIDMap.at(motor);
		pidcoef_t pid = motorPIDMap.at(motor);
		can::motor::setMotorPIDConstants(serial, pid.kP, pid.kI, pid.kD);

		// initialize motor objects and add them to map
		addMotorMapping(motor, true);
	}
<<<<<<< HEAD

	can::motor::initMotor(motorSerialIDMap.at(motorid_t::hand));
	addMotorMapping(motorid_t::hand, false);
=======
>>>>>>> 3e1de177
}

void setupCameras() {
	try {
		auto cam = std::make_shared<cam::Camera>();
		cam->openFromConfigFile(Constants::AR_CAMERA_CONFIG_PATH);
		cameraMap[Constants::AR_CAMERA_ID] = cam;
	} catch (const std::exception& e) {
		log(LOG_ERROR, "Error opening camera with id %s:\n%s\n",
			util::to_string(Constants::AR_CAMERA_ID).c_str(), e.what());
	}
	/* TODO: see why only 2 cams can be open at a time
	try {
		auto cam = std::make_shared<cam::Camera>();
		cam->openFromConfigFile(Constants::FOREARM_CAMERA_CONFIG_PATH);
		cameraMap[Constants::FOREARM_CAMERA_ID] = cam;
	} catch (const std::exception& e) {
		log(LOG_ERROR, "Error opening camera with id %s:\n%s\n",
			util::to_string(Constants::AR_CAMERA_ID).c_str(), e.what());
	}
	*/
	try {
		auto cam = std::make_shared<cam::Camera>();
		cam->openFromConfigFile(Constants::HAND_CAMERA_CONFIG_PATH);
		cameraMap[Constants::HAND_CAMERA_ID] = cam;
	} catch (const std::exception& e) {
		log(LOG_ERROR, "Error opening camera with id %s:\n%s\n",
			util::to_string(Constants::AR_CAMERA_ID).c_str(), e.what());
	}
}
} // namespace

void world_interface_init() {
	setupCameras();

	bool gps_success = gps::usb::startGPSThread();
	bool lidar_success = lidar::initializeLidar();
	bool landmark_success = AR::initializeLandmarkDetection();

	can::initCAN();
	initMotors();
}

std::shared_ptr<robot::base_motor> getMotor(robot::types::motorid_t motor) {
	auto itr = motor_ptrs.find(motor);

	if (itr == motor_ptrs.end()) {
		// motor id not in map
		log(LOG_ERROR, "getMotor(): Unknown motor %d\n", static_cast<int>(motor));
		return nullptr;
	} else {
		// return motor object pointer
		return itr->second;
	}
}

std::unordered_set<CameraID> getCameras() {
	return util::keySet(cameraMap);
}

bool hasNewCameraFrame(CameraID cameraID, uint32_t oldFrameNum) {
	auto itr = cameraMap.find(cameraID);
	if (itr != cameraMap.end()) {
		return itr->second->hasNext(oldFrameNum);
	} else {
		log(LOG_WARN, "Invalid camera id: %s\n", util::to_string(cameraID).c_str());
		return false;
	}
}

DataPoint<CameraFrame> readCamera(CameraID cameraID) {
	auto itr = cameraMap.find(cameraID);
	if (itr != cameraMap.end()) {
		cv::Mat mat;
		uint32_t frameNum;
		datatime_t time;
		bool success = itr->second->next(mat, frameNum, time);
		if (success) {
			return DataPoint<CameraFrame>{time, {mat, frameNum}};
		} else {
			return DataPoint<CameraFrame>{};
		}
	} else {
		log(LOG_WARN, "Invalid camera id: %s\n", util::to_string(cameraID).c_str());
		return DataPoint<CameraFrame>{};
	}
}

std::optional<cam::CameraParams> getCameraIntrinsicParams(CameraID cameraID) {
	auto itr = cameraMap.find(cameraID);
	if (itr != cameraMap.end()) {
		auto camera = itr->second;
		return camera->hasIntrinsicParams() ? camera->getIntrinsicParams()
											: std::optional<cam::CameraParams>{};
	} else {
		log(LOG_WARN, "Invalid camera id: %s\n", util::to_string(cameraID).c_str());
		return {};
	}
}

std::optional<cv::Mat> getCameraExtrinsicParams(CameraID cameraID) {
	auto itr = cameraMap.find(cameraID);
	if (itr != cameraMap.end()) {
		auto camera = itr->second;
		return camera->hasExtrinsicParams() ? camera->getExtrinsicParams()
											: std::optional<cv::Mat>{};
	} else {
		log(LOG_WARN, "Invalid camera id: %s\n", util::to_string(cameraID).c_str());
		return {};
	}
}

// Distance between left and right wheels.
constexpr double WHEEL_BASE = 0.66;
// Effective distance between wheels. Tweaked so that actual rover angular rate
// roughly matches the commanded angular rate.
constexpr double EFF_WHEEL_BASE = 1.40;

constexpr double WHEEL_RADIUS = 0.15;		  // Eyeballed
constexpr double PWM_FOR_1RAD_PER_SEC = 5000; // Eyeballed
// This is a bit on the conservative side, but we heard an ominous popping sound at 20000.
constexpr double MAX_PWM = 20000;

DataPoint<pose_t> getTruePose() {
	return {};
}

landmarks_t readLandmarks() {
	return AR::readLandmarks();
}

DataPoint<points_t> readLidarScan() {
	return lidar::readLidar();
}

DataPoint<double> readIMUHeading() {
	return {}; // TODO: interface with IMU
}

DataPoint<pose_t> readVisualOdomVel() {
	return DataPoint<pose_t>{};
}

URCLeg getLeg(int index) {
	return URCLeg{0, -1, {0., 0., 0.}};
}

template <typename T> int getIndex(const std::vector<T>& vec, const T& val) {
	auto itr = std::find(vec.begin(), vec.end(), val);
	return itr == vec.end() ? -1 : itr - vec.begin();
}

void setMotorPower(robot::types::motorid_t motor, double power) {
	std::shared_ptr<robot::base_motor> motor_ptr = getMotor(motor);
	motor_ptr->setMotorPower(power);
}

void setMotorPos(robot::types::motorid_t motor, int32_t targetPos) {
	std::shared_ptr<robot::base_motor> motor_ptr = getMotor(motor);
	motor_ptr->setMotorPos(targetPos);
}

types::DataPoint<int32_t> getMotorPos(robot::types::motorid_t motor) {
	std::shared_ptr<robot::base_motor> motor_ptr = getMotor(motor);
	return motor_ptr->getMotorPos();
}

void setMotorVel(robot::types::motorid_t motor, int32_t targetVel) {
	std::shared_ptr<robot::base_motor> motor_ptr = getMotor(motor);
	motor_ptr->setMotorVel(targetVel);
}

// TODO: implement
void setIndicator(indication_t signal) {}

callbackid_t addLimitSwitchCallback(
	robot::types::motorid_t motor,
	const std::function<void(robot::types::motorid_t motor,
							 robot::types::DataPoint<LimitSwitchData> limitSwitchData)>&
		callback) {
	auto func = [=](can::deviceserial_t serial, DataPoint<LimitSwitchData> data) {
		callback(motor, data);
	};
	auto id = can::motor::addLimitSwitchCallback(motorSerialIDMap.at(motor), func);
	auto nextID = nextCallbackID++;
	callbackIDMap.insert({nextID, id});
	return nextID;
}

void removeLimitSwitchCallback(callbackid_t id) {
	return can::motor::removeLimitSwitchCallback(callbackIDMap.at(id));
}

} // namespace robot<|MERGE_RESOLUTION|>--- conflicted
+++ resolved
@@ -105,12 +105,9 @@
 		// initialize motor objects and add them to map
 		addMotorMapping(motor, true);
 	}
-<<<<<<< HEAD
-
+  
 	can::motor::initMotor(motorSerialIDMap.at(motorid_t::hand));
 	addMotorMapping(motorid_t::hand, false);
-=======
->>>>>>> 3e1de177
 }
 
 void setupCameras() {
