#include "../CAN/CAN.h"
#include "../CAN/CANMotor.h"
#include "../CAN/CANUtils.h"
#include "../Constants.h"
#include "../Globals.h"
#include "../Util.h"
#include "../ar/read_landmarks.h"
#include "../camera/Camera.h"
#include "../gps/usb_gps/read_usb_gps.h"
#include "../lidar/read_hokuyo_lidar.h"
#include "../log.h"
#include "../navtypes.h"
#include "real_world_constants.h"
#include "world_interface.h"

#include <future>
#include <iostream>
#include <unordered_map>
#include <vector>

#include <opencv2/calib3d.hpp>

using nlohmann::json;
using namespace navtypes;
using namespace robot::types;
using can::motor::motormode_t;

namespace robot {

extern const WorldInterface WORLD_INTERFACE = WorldInterface::real;

namespace {
DiffDriveKinematics drive_kinematics(Constants::EFF_WHEEL_BASE);
DiffWristKinematics wrist_kinematics;
} // namespace

const DiffDriveKinematics& driveKinematics() {
	return drive_kinematics;
}

const DiffWristKinematics& wristKinematics() {
	return wrist_kinematics;
}

namespace {
// map that associates camera id to the camera object
std::unordered_map<CameraID, std::shared_ptr<cam::Camera>> cameraMap;

std::unordered_map<motorid_t, motormode_t> motorModeMap;

callbackid_t nextCallbackID = 0;
std::unordered_map<callbackid_t, can::callbackid_t> callbackIDMap;

void ensureMotorMode(motorid_t motor, motormode_t mode) {
	auto entry = motorModeMap.find(motor);
	if (entry == motorModeMap.end()) {
		motorModeMap.insert(std::make_pair(motor, mode));
	} else if (entry->second != mode) {
		entry->second = mode;
		can::motor::setMotorMode(motorSerialIDMap.at(motor), mode);
	}
}

void initMotors() {
	can::motor::initMotor(motorSerialIDMap.at(motorid_t::frontLeftWheel));
	can::motor::initMotor(motorSerialIDMap.at(motorid_t::frontRightWheel));
	can::motor::initMotor(motorSerialIDMap.at(motorid_t::rearLeftWheel));
	can::motor::initMotor(motorSerialIDMap.at(motorid_t::rearRightWheel));

	for (motorid_t motor : pidMotors) {
		can::deviceserial_t serial = motorSerialIDMap.at(motor);
		bool invEnc = motorEncInvMap.at(motor);
		pidcoef_t pid = motorPIDMap.at(motor);
		uint32_t ppjr = motorPulsesPerJointRevMap.at(motor);
		can::motor::initMotor(serial);
		can::motor::initEncoder(serial, invEnc, true, ppjr, TELEM_PERIOD);
		can::motor::setMotorPIDConstants(serial, pid.kP, pid.kI, pid.kD);
	}

	can::motor::initMotor(motorSerialIDMap.at(motorid_t::hand));
}

void setupCameras() {
	try {
		auto arCam = std::make_shared<cam::Camera>();
		arCam->openFromConfigFile(Constants::AR_CAMERA_CONFIG_PATH);
		cameraMap[Constants::AR_CAMERA_ID] = arCam;
	} catch (const std::exception& e) {
		log(LOG_ERROR, "Error opening camera with id %s:\n%s\n",
<<<<<<< HEAD
			std::to_string(Constants::AR_CAMERA_ID).c_str(), e.what());
=======
			util::to_string(Constants::AR_CAMERA_ID).c_str(), e.what());
>>>>>>> 521bab0b
	}

	// Set up the rest of the cameras here
}
} // namespace

void world_interface_init() {
	setupCameras();

	bool gps_success = gps::usb::startGPSThread();
	bool lidar_success = lidar::initializeLidar();
	bool landmark_success = AR::initializeLandmarkDetection();

	can::initCAN();
	initMotors();
}

std::unordered_set<CameraID> getCameras() {
	return util::keySet(cameraMap);
}

bool hasNewCameraFrame(CameraID cameraID, uint32_t oldFrameNum) {
	auto itr = cameraMap.find(cameraID);
	if (itr != cameraMap.end()) {
		return itr->second->hasNext(oldFrameNum);
	} else {
<<<<<<< HEAD
		log(LOG_WARN, "Invalid camera id: %s\n", std::to_string(cameraID).c_str());
=======
		log(LOG_WARN, "Invalid camera id: %s\n", util::to_string(cameraID).c_str());
>>>>>>> 521bab0b
		return false;
	}
}

DataPoint<CameraFrame> readCamera(CameraID cameraID) {
	auto itr = cameraMap.find(cameraID);
	if (itr != cameraMap.end()) {
		cv::Mat mat;
		uint32_t frameNum;
		datatime_t time;
		bool success = itr->second->next(mat, frameNum, time);
		if (success) {
			return DataPoint<CameraFrame>{time, {mat, frameNum}};
		} else {
			return DataPoint<CameraFrame>{};
		}
	} else {
<<<<<<< HEAD
		log(LOG_WARN, "Invalid camera id: %s\n", std::to_string(cameraID).c_str());
=======
		log(LOG_WARN, "Invalid camera id: %s\n", util::to_string(cameraID).c_str());
>>>>>>> 521bab0b
		return DataPoint<CameraFrame>{};
	}
}

std::optional<cam::CameraParams> getCameraIntrinsicParams(CameraID cameraID) {
	auto itr = cameraMap.find(cameraID);
	if (itr != cameraMap.end()) {
		auto camera = itr->second;
		return camera->hasIntrinsicParams() ? camera->getIntrinsicParams()
											: std::optional<cam::CameraParams>{};
	} else {
<<<<<<< HEAD
		log(LOG_WARN, "Invalid camera id: %s\n", std::to_string(cameraID).c_str());
=======
		log(LOG_WARN, "Invalid camera id: %s\n", util::to_string(cameraID).c_str());
>>>>>>> 521bab0b
		return {};
	}
}

std::optional<cv::Mat> getCameraExtrinsicParams(CameraID cameraID) {
	auto itr = cameraMap.find(cameraID);
	if (itr != cameraMap.end()) {
		auto camera = itr->second;
		return camera->hasExtrinsicParams() ? camera->getExtrinsicParams()
											: std::optional<cv::Mat>{};
	} else {
<<<<<<< HEAD
		log(LOG_WARN, "Invalid camera id: %s\n", std::to_string(cameraID).c_str());
=======
		log(LOG_WARN, "Invalid camera id: %s\n", util::to_string(cameraID).c_str());
>>>>>>> 521bab0b
		return {};
	}
}

// Distance between left and right wheels.
constexpr double WHEEL_BASE = 0.66;
// Effective distance between wheels. Tweaked so that actual rover angular rate
// roughly matches the commanded angular rate.
constexpr double EFF_WHEEL_BASE = 1.40;

constexpr double WHEEL_RADIUS = 0.15;		  // Eyeballed
constexpr double PWM_FOR_1RAD_PER_SEC = 5000; // Eyeballed
// This is a bit on the conservative side, but we heard an ominous popping sound at 20000.
constexpr double MAX_PWM = 20000;

DataPoint<pose_t> getTruePose() {
	return {};
}

landmarks_t readLandmarks() {
	return AR::readLandmarks();
}

DataPoint<points_t> readLidarScan() {
	return lidar::readLidar();
}

DataPoint<double> readIMUHeading() {
	return {}; // TODO: interface with IMU
}

DataPoint<pose_t> readVisualOdomVel() {
	return DataPoint<pose_t>{};
}

URCLeg getLeg(int index) {
	return URCLeg{0, -1, {0., 0., 0.}};
}

template <typename T> int getIndex(const std::vector<T>& vec, const T& val) {
	auto itr = std::find(vec.begin(), vec.end(), val);
	return itr == vec.end() ? -1 : itr - vec.begin();
}

void setMotorPower(robot::types::motorid_t motor, double power) {
	can::deviceserial_t serial = motorSerialIDMap.at(motor);
	auto& scaleMap = power < 0 ? negative_arm_pwm_scales : positive_arm_pwm_scales;
	auto entry = scaleMap.find(motor);
	if (entry != scaleMap.end()) {
		power *= entry->second;
	}
	ensureMotorMode(motor, motormode_t::pwm);
	can::motor::setMotorPower(serial, power);
}

void setMotorPos(robot::types::motorid_t motor, int32_t targetPos) {
	can::deviceserial_t serial = motorSerialIDMap.at(motor);
	ensureMotorMode(motor, motormode_t::pid);
	can::motor::setMotorPIDTarget(serial, targetPos);
}

// TODO: implement
void setIndicator(indication_t signal) {}

types::DataPoint<int32_t> getMotorPos(robot::types::motorid_t motor) {
	return can::motor::getMotorPosition(motorSerialIDMap.at(motor));
}

callbackid_t addLimitSwitchCallback(
	robot::types::motorid_t motor,
	const std::function<void(robot::types::motorid_t motor,
							 robot::types::DataPoint<LimitSwitchData> limitSwitchData)>&
		callback) {
	auto func = [=](can::deviceserial_t serial, DataPoint<LimitSwitchData> data) {
		callback(motor, data);
	};
	auto id = can::motor::addLimitSwitchCallback(motorSerialIDMap.at(motor), func);
	auto nextID = nextCallbackID++;
	callbackIDMap.insert({nextID, id});
	return nextID;
}

void removeLimitSwitchCallback(callbackid_t id) {
	return can::motor::removeLimitSwitchCallback(callbackIDMap.at(id));
}

} // namespace robot<|MERGE_RESOLUTION|>--- conflicted
+++ resolved
@@ -87,11 +87,7 @@
 		cameraMap[Constants::AR_CAMERA_ID] = arCam;
 	} catch (const std::exception& e) {
 		log(LOG_ERROR, "Error opening camera with id %s:\n%s\n",
-<<<<<<< HEAD
-			std::to_string(Constants::AR_CAMERA_ID).c_str(), e.what());
-=======
 			util::to_string(Constants::AR_CAMERA_ID).c_str(), e.what());
->>>>>>> 521bab0b
 	}
 
 	// Set up the rest of the cameras here
@@ -118,11 +114,7 @@
 	if (itr != cameraMap.end()) {
 		return itr->second->hasNext(oldFrameNum);
 	} else {
-<<<<<<< HEAD
-		log(LOG_WARN, "Invalid camera id: %s\n", std::to_string(cameraID).c_str());
-=======
-		log(LOG_WARN, "Invalid camera id: %s\n", util::to_string(cameraID).c_str());
->>>>>>> 521bab0b
+		log(LOG_WARN, "Invalid camera id: %s\n", util::to_string(cameraID).c_str());
 		return false;
 	}
 }
@@ -140,11 +132,7 @@
 			return DataPoint<CameraFrame>{};
 		}
 	} else {
-<<<<<<< HEAD
-		log(LOG_WARN, "Invalid camera id: %s\n", std::to_string(cameraID).c_str());
-=======
-		log(LOG_WARN, "Invalid camera id: %s\n", util::to_string(cameraID).c_str());
->>>>>>> 521bab0b
+		log(LOG_WARN, "Invalid camera id: %s\n", util::to_string(cameraID).c_str());
 		return DataPoint<CameraFrame>{};
 	}
 }
@@ -156,11 +144,7 @@
 		return camera->hasIntrinsicParams() ? camera->getIntrinsicParams()
 											: std::optional<cam::CameraParams>{};
 	} else {
-<<<<<<< HEAD
-		log(LOG_WARN, "Invalid camera id: %s\n", std::to_string(cameraID).c_str());
-=======
-		log(LOG_WARN, "Invalid camera id: %s\n", util::to_string(cameraID).c_str());
->>>>>>> 521bab0b
+		log(LOG_WARN, "Invalid camera id: %s\n", util::to_string(cameraID).c_str());
 		return {};
 	}
 }
@@ -172,11 +156,7 @@
 		return camera->hasExtrinsicParams() ? camera->getExtrinsicParams()
 											: std::optional<cv::Mat>{};
 	} else {
-<<<<<<< HEAD
-		log(LOG_WARN, "Invalid camera id: %s\n", std::to_string(cameraID).c_str());
-=======
-		log(LOG_WARN, "Invalid camera id: %s\n", util::to_string(cameraID).c_str());
->>>>>>> 521bab0b
+		log(LOG_WARN, "Invalid camera id: %s\n", util::to_string(cameraID).c_str());
 		return {};
 	}
 }
