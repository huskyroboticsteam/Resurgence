#include "../CAN/CAN.h"
#include "../CAN/CANMotor.h"
#include "../CAN/CANUtils.h"
#include "../Constants.h"
#include "../ardupilot/ArduPilotInterface.h"
#include "../camera/Camera.h"
#include "../gps/usb_gps/read_usb_gps.h"
#include "../navtypes.h"
#include "../utils/core.h"
#include "motor/can_motor.h"
#include "real_world_constants.h"
#include "world_interface.h"

#include <future>
#include <iostream>
#include <loguru.hpp>
#include <unordered_map>
#include <vector>

#include <opencv2/calib3d.hpp>

using nlohmann::json;
using namespace navtypes;
using namespace robot::types;
using can::motor::motormode_t;

namespace robot {

extern const WorldInterface WORLD_INTERFACE = WorldInterface::real;

// A mapping of (motor_id, shared pointer to object of the motor)
std::unordered_map<robot::types::motorid_t, std::shared_ptr<robot::base_motor>> motor_ptrs;

namespace {
kinematics::DiffDriveKinematics drive_kinematics(Constants::EFF_WHEEL_BASE);
bool is_emergency_stopped = false;

void addMotorMapping(motorid_t motor, can::devicegroup_t group, bool hasPosSensor) {
	// get scales for motor
	double posScale = positive_pwm_scales.at(motor);
	double negScale = negative_pwm_scales.at(motor);

	// create ptr and insert in map
	std::shared_ptr<robot::base_motor> ptr = std::make_shared<can_motor>(
<<<<<<< HEAD
		motor, group, hasPosSensor, motorSerialIDMap.at(motor), posScale, negScale);
=======
		motor, hasPosSensor, motorSerialIDMap.at(motor), motorGroupMap.at(motor), posScale, negScale);
>>>>>>> 21fa96f0
	motor_ptrs.insert({motor, ptr});
}
} // namespace

const kinematics::DiffDriveKinematics& driveKinematics() {
	return drive_kinematics;
}

namespace {
// map that associates camera id to the camera object
std::unordered_map<CameraID, std::shared_ptr<cam::Camera>> cameraMap;

callbackid_t nextCallbackID = 0;
std::unordered_map<callbackid_t, can::callbackid_t> callbackIDMap;

void initMotors() {
	for (const auto& it : motorSerialIDMap) {
<<<<<<< HEAD
		can::deviceid_t device = std::make_pair(
			motorGroupMap.at(it.first), it.second
		);
		can::motor::initMotor(device);
		bool hasPosSensor = robot::potMotors.find(it.first) != robot::potMotors.end() ||
							robot::encMotors.find(it.first) != robot::encMotors.end();
		addMotorMapping(it.first, motorGroupMap.find(it.first)->second, hasPosSensor);
=======
		motorid_t motor = it.first;
		auto group = motorGroupMap.at(motor);
		can::motor::initMotor(group, it.second);
		bool hasPosSensor = robot::potMotors.find(motor) != robot::potMotors.end() ||
							robot::encMotors.find(motor) != robot::encMotors.end();
		addMotorMapping(motor, hasPosSensor);
>>>>>>> 21fa96f0
	}

	for (const auto& pot_motor_pair : robot::potMotors) {
		motorid_t motor_id = pot_motor_pair.first;
		potparams_t pot_params = pot_motor_pair.second;

<<<<<<< HEAD
		can::deviceid_t device = std::make_pair(
			motorGroupMap.at(motor_id), motorSerialIDMap.at(motor_id)
		);

		can::motor::initPotentiometer(device, pot_params.mdeg_lo, pot_params.mdeg_hi,
=======
		can::devicegroup_t group = motorGroupMap.at(motor_id);
		can::deviceserial_t serial = motorSerialIDMap.at(motor_id);

		can::motor::initPotentiometer(group, serial, pot_params.mdeg_lo, pot_params.mdeg_hi,
>>>>>>> 21fa96f0
									  pot_params.adc_lo, pot_params.adc_hi, TELEM_PERIOD);
	}

	for (const auto& enc_motor_pair : robot::encMotors) {
		motorid_t motor_id = enc_motor_pair.first;
		encparams_t enc_params = enc_motor_pair.second;

<<<<<<< HEAD
		can::deviceid_t device = std::make_pair(
			motorGroupMap.at(motor_id), motorSerialIDMap.at(motor_id)
		);

		can::motor::initEncoder(device, enc_params.isInverted, true, enc_params.ppjr,
								TELEM_PERIOD);
		can::motor::setLimitSwitchLimits(device, enc_params.limitSwitchLow,
=======
		can::devicegroup_t group = motorGroupMap.at(motor_id);
		can::deviceserial_t serial = motorSerialIDMap.at(motor_id);

		can::motor::initEncoder(group, serial, enc_params.isInverted, true, enc_params.ppjr,
								TELEM_PERIOD);
		can::motor::setLimitSwitchLimits(group, serial, enc_params.limitSwitchLow,
>>>>>>> 21fa96f0
										 enc_params.limitSwitchHigh);
	}

	for (const auto& pair : robot::motorPIDMap) {
		motorid_t motor = pair.first;
<<<<<<< HEAD
		can::deviceid_t device = std::make_pair(
			motorGroupMap.at(motor), motorSerialIDMap.at(motor)
		);
		pidcoef_t pid = motorPIDMap.at(motor);
		can::motor::setMotorPIDConstants(device, pid.kP, pid.kI, pid.kD);
=======
		can::devicegroup_t group = motorGroupMap.at(motor);
		can::deviceserial_t serial = motorSerialIDMap.at(motor);
		pidcoef_t pid = motorPIDMap.at(motor);
		can::motor::setMotorPIDConstants(group, serial, pid.kP, pid.kI, pid.kD);
>>>>>>> 21fa96f0
	}
}

void openCamera(CameraID camID, const char* cameraPath) {
	try {
		auto cam = std::make_shared<cam::Camera>();
		bool success = cam->openFromConfigFile(cameraPath);
		if (success) {
			cameraMap[camID] = cam;
		} else {
			LOG_F(ERROR, "Failed to open camera with id %s", util::to_string(camID).c_str());
		}
	} catch (const std::exception& e) {
		LOG_F(ERROR, "Error opening camera with id %s:\n%s", util::to_string(camID).c_str(),
			  e.what());
	}
}

void setupCameras() {
	openCamera(Constants::MAST_CAMERA_ID, Constants::MAST_CAMERA_CONFIG_PATH);
	openCamera(Constants::FOREARM_CAMERA_ID, Constants::FOREARM_CAMERA_CONFIG_PATH);
	openCamera(Constants::HAND_CAMERA_ID, Constants::HAND_CAMERA_CONFIG_PATH);
}
} // namespace

void world_interface_init(
	std::optional<std::reference_wrapper<net::websocket::SingleClientWSServer>> wsServer,
	bool initOnlyMotors) {
	if (!initOnlyMotors) {
		setupCameras();
		if (wsServer.has_value()) {
			ardupilot::initArduPilotProtocol(wsServer.value());
		}
	}
	can::initCAN();
	initMotors();
}

std::shared_ptr<robot::base_motor> getMotor(robot::types::motorid_t motor) {
	auto itr = motor_ptrs.find(motor);

	if (itr == motor_ptrs.end()) {
		// motor id not in map
		LOG_F(ERROR, "getMotor(): Unknown motor %d", static_cast<int>(motor));
		return nullptr;
	} else {
		// return motor object pointer
		return itr->second;
	}
}

void emergencyStop() {
	can::motor::emergencyStopMotors();
	is_emergency_stopped = true;
}

bool isEmergencyStopped() {
	return is_emergency_stopped;
}

std::unordered_set<CameraID> getCameras() {
	return util::keySet(cameraMap);
}

bool hasNewCameraFrame(CameraID cameraID, uint32_t oldFrameNum) {
	auto itr = cameraMap.find(cameraID);
	if (itr != cameraMap.end()) {
		return itr->second->hasNext(oldFrameNum);
	} else {
		LOG_F(WARNING, "Invalid camera id: %s", util::to_string(cameraID).c_str());
		return false;
	}
}

DataPoint<CameraFrame> readCamera(CameraID cameraID) {
	auto itr = cameraMap.find(cameraID);
	if (itr != cameraMap.end()) {
		cv::Mat mat;
		uint32_t frameNum;
		datatime_t time;
		bool success = itr->second->next(mat, frameNum, time);
		if (success) {
			return DataPoint<CameraFrame>{time, {mat, frameNum}};
		} else {
			return DataPoint<CameraFrame>{};
		}
	} else {
		LOG_F(WARNING, "Invalid camera id: %s", util::to_string(cameraID).c_str());
		return DataPoint<CameraFrame>{};
	}
}

std::optional<cam::CameraParams> getCameraIntrinsicParams(CameraID cameraID) {
	auto itr = cameraMap.find(cameraID);
	if (itr != cameraMap.end()) {
		auto camera = itr->second;
		return camera->hasIntrinsicParams() ? camera->getIntrinsicParams()
											: std::optional<cam::CameraParams>{};
	} else {
		LOG_F(WARNING, "Invalid camera id: %s", util::to_string(cameraID).c_str());
		return {};
	}
}

std::optional<cv::Mat> getCameraExtrinsicParams(CameraID cameraID) {
	auto itr = cameraMap.find(cameraID);
	if (itr != cameraMap.end()) {
		auto camera = itr->second;
		return camera->hasExtrinsicParams() ? camera->getExtrinsicParams()
											: std::optional<cv::Mat>{};
	} else {
		LOG_F(WARNING, "Invalid camera id: %s", util::to_string(cameraID).c_str());
		return {};
	}
}

// Distance between left and right wheels.
constexpr double WHEEL_BASE = 0.66;
// Effective distance between wheels. Tweaked so that actual rover angular rate
// roughly matches the commanded angular rate.
constexpr double EFF_WHEEL_BASE = 1.40;

constexpr double WHEEL_RADIUS = 0.15;		  // Eyeballed
constexpr double PWM_FOR_1RAD_PER_SEC = 5000; // Eyeballed
// This is a bit on the conservative side, but we heard an ominous popping sound at 20000.
constexpr double MAX_PWM = 20000;

DataPoint<pose_t> getTruePose() {
	return {};
}

landmarks_t readLandmarks() {
	return {};
}

template <typename T>
int getIndex(const std::vector<T>& vec, const T& val) {
	auto itr = std::find(vec.begin(), vec.end(), val);
	return itr == vec.end() ? -1 : itr - vec.begin();
}

void setMotorPower(robot::types::motorid_t motor, double power) {
	std::shared_ptr<robot::base_motor> motor_ptr = getMotor(motor);
	motor_ptr->setMotorPower(power);
}

void setMotorPos(robot::types::motorid_t motor, int32_t targetPos) {
	std::shared_ptr<robot::base_motor> motor_ptr = getMotor(motor);
	motor_ptr->setMotorPos(targetPos);
}

types::DataPoint<int32_t> getMotorPos(robot::types::motorid_t motor) {
	std::shared_ptr<robot::base_motor> motor_ptr = getMotor(motor);
	return motor_ptr->getMotorPos();
}

void setMotorVel(robot::types::motorid_t motor, int32_t targetVel) {
	std::shared_ptr<robot::base_motor> motor_ptr = getMotor(motor);
	motor_ptr->setMotorVel(targetVel);
}

// TODO: implement
void setIndicator(indication_t signal) {}

callbackid_t addLimitSwitchCallback(
	robot::types::motorid_t motor,
	const std::function<void(robot::types::motorid_t motor,
							 robot::types::DataPoint<LimitSwitchData> limitSwitchData)>&
		callback) {
	auto func = [=](can::devicegroup_t group, can::deviceserial_t serial, DataPoint<LimitSwitchData> data) {
		callback(motor, data);
	};
<<<<<<< HEAD
	can::deviceid_t device = std::make_pair(
		motorGroupMap.at(motor), motorSerialIDMap.at(motor)
	);
	auto id = can::motor::addLimitSwitchCallback(device, func);
=======
	auto id = can::motor::addLimitSwitchCallback(motorGroupMap.at(motor), motorSerialIDMap.at(motor), func);
>>>>>>> 21fa96f0
	auto nextID = nextCallbackID++;
	callbackIDMap.insert({nextID, id});
	return nextID;
}

void removeLimitSwitchCallback(callbackid_t id) {
	return can::motor::removeLimitSwitchCallback(callbackIDMap.at(id));
}

} // namespace robot<|MERGE_RESOLUTION|>--- conflicted
+++ resolved
@@ -42,11 +42,7 @@
 
 	// create ptr and insert in map
 	std::shared_ptr<robot::base_motor> ptr = std::make_shared<can_motor>(
-<<<<<<< HEAD
-		motor, group, hasPosSensor, motorSerialIDMap.at(motor), posScale, negScale);
-=======
 		motor, hasPosSensor, motorSerialIDMap.at(motor), motorGroupMap.at(motor), posScale, negScale);
->>>>>>> 21fa96f0
 	motor_ptrs.insert({motor, ptr});
 }
 } // namespace
@@ -64,40 +60,22 @@
 
 void initMotors() {
 	for (const auto& it : motorSerialIDMap) {
-<<<<<<< HEAD
-		can::deviceid_t device = std::make_pair(
-			motorGroupMap.at(it.first), it.second
-		);
-		can::motor::initMotor(device);
-		bool hasPosSensor = robot::potMotors.find(it.first) != robot::potMotors.end() ||
-							robot::encMotors.find(it.first) != robot::encMotors.end();
-		addMotorMapping(it.first, motorGroupMap.find(it.first)->second, hasPosSensor);
-=======
 		motorid_t motor = it.first;
 		auto group = motorGroupMap.at(motor);
 		can::motor::initMotor(group, it.second);
 		bool hasPosSensor = robot::potMotors.find(motor) != robot::potMotors.end() ||
 							robot::encMotors.find(motor) != robot::encMotors.end();
 		addMotorMapping(motor, hasPosSensor);
->>>>>>> 21fa96f0
 	}
 
 	for (const auto& pot_motor_pair : robot::potMotors) {
 		motorid_t motor_id = pot_motor_pair.first;
 		potparams_t pot_params = pot_motor_pair.second;
 
-<<<<<<< HEAD
-		can::deviceid_t device = std::make_pair(
-			motorGroupMap.at(motor_id), motorSerialIDMap.at(motor_id)
-		);
-
-		can::motor::initPotentiometer(device, pot_params.mdeg_lo, pot_params.mdeg_hi,
-=======
 		can::devicegroup_t group = motorGroupMap.at(motor_id);
 		can::deviceserial_t serial = motorSerialIDMap.at(motor_id);
 
 		can::motor::initPotentiometer(group, serial, pot_params.mdeg_lo, pot_params.mdeg_hi,
->>>>>>> 21fa96f0
 									  pot_params.adc_lo, pot_params.adc_hi, TELEM_PERIOD);
 	}
 
@@ -105,39 +83,21 @@
 		motorid_t motor_id = enc_motor_pair.first;
 		encparams_t enc_params = enc_motor_pair.second;
 
-<<<<<<< HEAD
-		can::deviceid_t device = std::make_pair(
-			motorGroupMap.at(motor_id), motorSerialIDMap.at(motor_id)
-		);
-
-		can::motor::initEncoder(device, enc_params.isInverted, true, enc_params.ppjr,
-								TELEM_PERIOD);
-		can::motor::setLimitSwitchLimits(device, enc_params.limitSwitchLow,
-=======
 		can::devicegroup_t group = motorGroupMap.at(motor_id);
 		can::deviceserial_t serial = motorSerialIDMap.at(motor_id);
 
 		can::motor::initEncoder(group, serial, enc_params.isInverted, true, enc_params.ppjr,
 								TELEM_PERIOD);
 		can::motor::setLimitSwitchLimits(group, serial, enc_params.limitSwitchLow,
->>>>>>> 21fa96f0
 										 enc_params.limitSwitchHigh);
 	}
 
 	for (const auto& pair : robot::motorPIDMap) {
 		motorid_t motor = pair.first;
-<<<<<<< HEAD
-		can::deviceid_t device = std::make_pair(
-			motorGroupMap.at(motor), motorSerialIDMap.at(motor)
-		);
-		pidcoef_t pid = motorPIDMap.at(motor);
-		can::motor::setMotorPIDConstants(device, pid.kP, pid.kI, pid.kD);
-=======
 		can::devicegroup_t group = motorGroupMap.at(motor);
 		can::deviceserial_t serial = motorSerialIDMap.at(motor);
 		pidcoef_t pid = motorPIDMap.at(motor);
 		can::motor::setMotorPIDConstants(group, serial, pid.kP, pid.kI, pid.kD);
->>>>>>> 21fa96f0
 	}
 }
 
@@ -310,14 +270,7 @@
 	auto func = [=](can::devicegroup_t group, can::deviceserial_t serial, DataPoint<LimitSwitchData> data) {
 		callback(motor, data);
 	};
-<<<<<<< HEAD
-	can::deviceid_t device = std::make_pair(
-		motorGroupMap.at(motor), motorSerialIDMap.at(motor)
-	);
-	auto id = can::motor::addLimitSwitchCallback(device, func);
-=======
 	auto id = can::motor::addLimitSwitchCallback(motorGroupMap.at(motor), motorSerialIDMap.at(motor), func);
->>>>>>> 21fa96f0
 	auto nextID = nextCallbackID++;
 	callbackIDMap.insert({nextID, id});
 	return nextID;
