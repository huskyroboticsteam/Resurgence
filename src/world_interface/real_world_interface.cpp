#include "../Globals.h"
#include "../Networking/CANUtils.h"
#include "../Networking/ParseCAN.h"
#include "../Networking/motor_interface.h"
#include "../Util.h"
#include "../ar/read_landmarks.h"
#include "../camera/Camera.h"
#include "../gps/usb_gps/read_usb_gps.h"
#include "../lidar/read_hokuyo_lidar.h"
#include "../log.h"
#include "../simulator/utils.h"
#include "world_interface.h"
#include "kinematic_common_interface.h"

#include <future>
#include <iostream>
#include <map>
#include <set>

#include <opencv2/calib3d.hpp>

#include <nlohmann/json.hpp>

extern "C" {
#include "../HindsightCAN/CANMotorUnit.h"
}

using nlohmann::json;

// map that associates camera id to the camera object
static std::map<CameraID, std::shared_ptr<cam::Camera>> cameraMap;

void setupCameras() {
	try {
		auto arCam = std::make_shared<cam::Camera>();
		arCam->openFromConfigFile(Constants::AR_CAMERA_CONFIG_PATH);
		cameraMap[Constants::AR_CAMERA_ID] = arCam;
	} catch (const std::exception &e) {
		log(LOG_ERROR, "Error opening camera with id %s:\n%s\n", Constants::AR_CAMERA_ID, e.what());
	}

	// Set up the rest of the cameras here
}

void world_interface_init() {
	setupCameras();

	bool gps_success = gps::usb::startGPSThread();
	bool lidar_success = lidar::initializeLidar();
	bool landmark_success = AR::initializeLandmarkDetection();
}

bool hasNewCameraFrame(CameraID cameraID, uint32_t oldFrameNum) {
	auto itr = cameraMap.find(cameraID);
	if (itr != cameraMap.end()) {
		return itr->second->hasNext(oldFrameNum);
	} else {
		log(LOG_WARN, "Invalid camera id: %s\n", cameraID);
		return false;
	}
}

DataPoint<CameraFrame> readCamera(CameraID cameraID) {
	auto itr = cameraMap.find(cameraID);
	if (itr != cameraMap.end()) {
		cv::Mat mat;
		uint32_t frameNum;
		datatime_t time;
		bool success = itr->second->next(mat, frameNum, time);
		if (success) {
			return DataPoint<CameraFrame>{time, {mat, frameNum}};
		} else {
			return DataPoint<CameraFrame>{};
		}
	} else {
		log(LOG_WARN, "Invalid camera id: %s\n", cameraID);
		return DataPoint<CameraFrame>{};
	}
}

std::optional<cam::CameraParams> getCameraIntrinsicParams(CameraID cameraID) {
	auto itr = cameraMap.find(cameraID);
	if (itr != cameraMap.end()) {
		auto camera = itr->second;
		return camera->hasIntrinsicParams() ? camera->getIntrinsicParams()
											: std::optional<cam::CameraParams>{};
	} else {
		log(LOG_WARN, "Invalid camera id: %s\n", cameraID);
		return {};
	}
}

std::optional<cv::Mat> getCameraExtrinsicParams(CameraID cameraID) {
	auto itr = cameraMap.find(cameraID);
	if (itr != cameraMap.end()) {
		auto camera = itr->second;
		return camera->hasExtrinsicParams() ? camera->getExtrinsicParams()
											: std::optional<cv::Mat>{};
	} else {
		log(LOG_WARN, "Invalid camera id: %s\n", cameraID);
		return {};
	}
}

// Distance between left and right wheels.
constexpr double WHEEL_BASE = 0.66;
// Effective distance between wheels. Tweaked so that actual rover angular rate
// roughly matches the commanded angular rate.
constexpr double EFF_WHEEL_BASE = 1.40;

constexpr double WHEEL_RADIUS = 0.15;		  // Eyeballed
constexpr double PWM_FOR_1RAD_PER_SEC = 5000; // Eyeballed
// This is a bit on the conservative side, but we heard an ominous popping sound at 20000.
constexpr double MAX_PWM = 20000;

double setCmdVel(double dtheta, double dx) {
	if (Globals::E_STOP && (dtheta != 0 || dx != 0))
		return 0;

	/* This is the inverse of the formula:
	 *		dx = (right_ground_vel + left_ground_vel) / 2
	 *		dtheta = (right_ground_vel - left_ground_vel) / EFF_WHEEL_BASE
	 */
	double right_ground_vel = dx + EFF_WHEEL_BASE / 2 * dtheta;
	double left_ground_vel = dx - EFF_WHEEL_BASE / 2 * dtheta;
	double right_angular_vel = right_ground_vel / WHEEL_RADIUS;
	double left_angular_vel = left_ground_vel / WHEEL_RADIUS;
	int16_t right_pwm = (int16_t)(right_angular_vel * PWM_FOR_1RAD_PER_SEC);
	int16_t left_pwm = (int16_t)(left_angular_vel * PWM_FOR_1RAD_PER_SEC);
	log(LOG_TRACE, "dtheta %f dx %f right ground %f right angular %f right pwm %d\n", dtheta,
		dx, right_ground_vel, right_angular_vel, right_pwm);
	double scale_down_factor = 1.0;
	if (abs(right_pwm) > MAX_PWM) {
		log(LOG_WARN, "WARNING: requested too-large right PWM %d\n", right_pwm);
		scale_down_factor = abs(right_pwm) / MAX_PWM;
	}
	if (abs(left_pwm) > MAX_PWM) {
		log(LOG_WARN, "WARNING: requested too-large left PWM %d\n", left_pwm);
		double scale_down_factor_left = abs(left_pwm) / MAX_PWM;
		if (scale_down_factor_left > scale_down_factor)
			scale_down_factor = scale_down_factor_left;
	}
	right_pwm = (int16_t)(right_pwm / scale_down_factor);
	left_pwm = (int16_t)(left_pwm / scale_down_factor);
	if (scale_down_factor < 1.0) {
		log(LOG_WARN, "Scaling down cmd_vel by %f to %f %f\n", scale_down_factor,
			dtheta / scale_down_factor, dx / scale_down_factor);
	}

	setCmdVelToIntegrate(dtheta / scale_down_factor, dx / scale_down_factor);

	CANPacket p;
	uint8_t motor_group = 0x04;
	AssemblePWMDirSetPacket(&p, motor_group, DEVICE_SERIAL_MOTOR_CHASSIS_FL, left_pwm);
	sendCANPacket(p);
	AssemblePWMDirSetPacket(&p, motor_group, DEVICE_SERIAL_MOTOR_CHASSIS_FR, right_pwm);
	sendCANPacket(p);
	AssemblePWMDirSetPacket(&p, motor_group, DEVICE_SERIAL_MOTOR_CHASSIS_BL, left_pwm);
	sendCANPacket(p);
	AssemblePWMDirSetPacket(&p, motor_group, DEVICE_SERIAL_MOTOR_CHASSIS_BR, right_pwm);
	sendCANPacket(p);

	return scale_down_factor;
}

landmarks_t readLandmarks() {
	return AR::readLandmarks();
}

DataPoint<points_t> readLidarScan() {
	return lidar::readLidar();
}

<<<<<<< HEAD
=======
DataPoint<double> readIMUHeading() {
	return {}; // TODO: interface with IMU
}

DataPoint<transform_t> readOdom() {
	struct timeval now;
	gettimeofday(&now, NULL);
	return getOdomAt(now);
}

>>>>>>> 3225c579
DataPoint<pose_t> readVisualOdomVel() {
	return DataPoint<pose_t>{};
}

URCLeg getLeg(int index) {
	return URCLeg{0, -1, {0., 0., 0.}};
}

const std::map<std::string, double> positive_arm_pwm_scales = {
	{"arm_base", 12000}, {"shoulder", -20000}, {"elbow", -32768}, {"forearm", -6000},
	{"diffleft", 5000},	 {"diffright", -5000}, {"hand", 15000}};
const std::map<std::string, double> negative_arm_pwm_scales = {
	{"arm_base", 12000}, {"shoulder", -14000},	{"elbow", -18000}, {"forearm", -6000},
	{"diffleft", 5000},	 {"diffright", -10000}, {"hand", 15000}};
const std::map<std::string, double> incremental_pid_scales = {
	{"arm_base", M_PI / 8}, // TODO: Check signs
	{"shoulder", -M_PI / 8},
	{"elbow", -M_PI / 8},
	{"forearm", 0}, // We haven't implemented PID on these motors yet
	{"diffleft", 0},
	{"diffright", 0},
	{"hand", 0}};

template <typename T> int getIndex(const std::vector<T>& vec, const T& val) {
	auto itr = std::find(vec.begin(), vec.end(), val);
	return itr == vec.end() ? -1 : itr - vec.begin();
}

void setMotorPWM(const std::string& motor, double normalizedPWM) {
	CANPacket p;
	auto& scale_map = (normalizedPWM > 0 ? positive_arm_pwm_scales : negative_arm_pwm_scales);
	double pwm = normalizedPWM * scale_map.at(motor);
	int motor_serial = getIndex(motor_group, motor);
	AssemblePWMDirSetPacket(&p, DEVICE_GROUP_MOTOR_CONTROL, motor_serial, pwm);
	sendCANPacket(p);
}

void setMotorPos(const std::string& motor, int32_t targetPos) {
	CANPacket p;
	int motor_serial = getIndex(motor_group, motor);
	AssemblePIDTargetSetPacket(&p, DEVICE_GROUP_MOTOR_CONTROL, motor_serial, targetPos);
	sendCANPacket(p);
}

// TODO: implement
void setIndicator(indication_t signal) {}<|MERGE_RESOLUTION|>--- conflicted
+++ resolved
@@ -171,19 +171,10 @@
 	return lidar::readLidar();
 }
 
-<<<<<<< HEAD
-=======
 DataPoint<double> readIMUHeading() {
 	return {}; // TODO: interface with IMU
 }
 
-DataPoint<transform_t> readOdom() {
-	struct timeval now;
-	gettimeofday(&now, NULL);
-	return getOdomAt(now);
-}
-
->>>>>>> 3225c579
 DataPoint<pose_t> readVisualOdomVel() {
 	return DataPoint<pose_t>{};
 }
