#include "../Constants.h"
#include "../Globals.h"
#include "../kinematics/DiffDriveKinematics.h"
#include "../kinematics/SwerveDriveKinematics.h"
#include "../navtypes.h"
#include "../utils/transform.h"
#include "world_interface.h"

#include <atomic>
#include <chrono>
#include <loguru.hpp>
#include <mutex>

using namespace navtypes;
using namespace robot::types;
using util::toTransform;

using std::chrono::duration_cast;
using std::chrono::milliseconds;
using namespace std::chrono_literals;

namespace robot {
namespace {
jointpos_t commandedWristPos{0, 0};
std::mutex wristPosMutex;

void setJointMotorPower(robot::types::jointid_t joint, double power);

std::unordered_map<types::jointid_t, double> jointPowerValues{};
std::mutex jointPowerValuesMutex;
void setJointPowerValue(types::jointid_t joint, double power);
double getJointPowerValue(types::jointid_t joint);
} // namespace

double setCmdVel(double dtheta, double dx) {
	if (Globals::E_STOP && (dtheta != 0 || dx != 0)) {
		return 0;
	}

	if (!Globals::driveMode.second && !checkWheelRotation(DriveMode::Normal))
		return 0;

	wheelvel_t wheelVels = driveKinematics().robotVelToWheelVel(dx, dtheta);
	double lPWM = wheelVels.lVel / Constants::MAX_WHEEL_VEL;
	double rPWM = wheelVels.rVel / Constants::MAX_WHEEL_VEL;
	double maxAbsPWM = std::max(std::abs(lPWM), std::abs(rPWM));
	if (maxAbsPWM > 1) {
		lPWM /= maxAbsPWM;
		rPWM /= maxAbsPWM;
	}

	setMotorPower(motorid_t::frontLeftWheel, lPWM);
	setMotorPower(motorid_t::rearLeftWheel, lPWM);
	setMotorPower(motorid_t::frontRightWheel, rPWM);
	setMotorPower(motorid_t::rearRightWheel, rPWM);

	return maxAbsPWM > 1 ? maxAbsPWM : 1.0;
}

<<<<<<< HEAD
double setTankCmdVel(double left, double right) {
	if (Globals::E_STOP && (left != 0 || right != 0)) {
		return 0;
	}

	if (!Globals::driveMode.second && !checkWheelRotation(DriveMode::Normal))
		return 0;

	wheelvel_t wheelVels = {left, right};
	double lPWM = wheelVels.lVel / Constants::MAX_WHEEL_VEL;
	double rPWM = wheelVels.rVel / Constants::MAX_WHEEL_VEL;
	double maxAbsPWM = std::max(std::abs(lPWM), std::abs(rPWM));
	if (maxAbsPWM > 1) {
		lPWM /= maxAbsPWM;
		rPWM /= maxAbsPWM;
	}

	setCmdVelToIntegrate(wheelVels);
	setMotorPower(motorid_t::frontLeftWheel, lPWM);
	setMotorPower(motorid_t::rearLeftWheel, lPWM);
	setMotorPower(motorid_t::frontRightWheel, rPWM);
	setMotorPower(motorid_t::rearRightWheel, rPWM);

	return maxAbsPWM > 1 ? maxAbsPWM : 1.0;
}

double setTurnInPlaceCmdVel(double dtheta) {
	if (Globals::E_STOP && (dtheta != 0)) {
		return 0;
	}

	if (!Globals::driveMode.second && !checkWheelRotation(DriveMode::TurnInPlace))
		return 0;

	swervewheelvel_t wheelVels = swerveKinematics().robotVelToWheelVel(0, 0, dtheta);
	double lfPWM = wheelVels.lfVel / Constants::MAX_WHEEL_VEL;
	double lbPWM = wheelVels.lbVel / Constants::MAX_WHEEL_VEL;
	double rfPWM = wheelVels.rfVel / Constants::MAX_WHEEL_VEL;
	double rbPWM = wheelVels.rbVel / Constants::MAX_WHEEL_VEL;
	double maxAbsPWM = std::max(std::max(std::abs(lfPWM), std::abs(lbPWM)),
								std::max(std::abs(rfPWM), std::abs(rbPWM)));
	if (maxAbsPWM > 1) {
		lfPWM /= maxAbsPWM;
		lbPWM /= maxAbsPWM;
		rfPWM /= maxAbsPWM;
		rbPWM /= maxAbsPWM;
	}

	setMotorPower(motorid_t::frontLeftWheel, lfPWM);
	setMotorPower(motorid_t::rearLeftWheel, lbPWM);
	setMotorPower(motorid_t::frontRightWheel, rfPWM);
	setMotorPower(motorid_t::rearRightWheel, rbPWM);

	return maxAbsPWM > 1 ? maxAbsPWM : 1.0;
}

double setCrabCmdVel(double dtheta, double dy) {
	if (Globals::E_STOP && (dtheta != 0 || dy != 0)) {
		return 0;
	}

	if (!Globals::driveMode.second && !checkWheelRotation(DriveMode::Crab))
		return 0;

	wheelvel_t wheelVels = driveKinematics().robotVelToWheelVel(dy, dtheta);
	double lPWM = wheelVels.lVel / Constants::MAX_WHEEL_VEL;
	double rPWM = wheelVels.rVel / Constants::MAX_WHEEL_VEL;
	double maxAbsPWM = std::max(std::abs(lPWM), std::abs(rPWM));
	if (maxAbsPWM > 1) {
		lPWM /= maxAbsPWM;
		rPWM /= maxAbsPWM;
	}

	setCmdVelToIntegrate(wheelVels);
	setMotorPower(motorid_t::frontLeftWheel, lPWM);
	setMotorPower(motorid_t::rearLeftWheel, lPWM);
	setMotorPower(motorid_t::frontRightWheel, rPWM);
	setMotorPower(motorid_t::rearRightWheel, rPWM);

	return maxAbsPWM > 1 ? maxAbsPWM : 1.0;
}

std::pair<double, double> getCmdVel() {
	double l = commandedWheelVel.lVel;
	double r = commandedWheelVel.rVel;
	pose_t robotVel = driveKinematics().wheelVelToRobotVel(l, r);
	return {robotVel(2), robotVel(0)};
}

bool checkWheelRotation(DriveMode mode) {
	for (int i = 0; i < 4; i++) {
		if (std::abs(robot::getMotorPos(Constants::Drive::WHEEL_IDS[i]) -
					 Constants::Drive::WHEEL_ROTS.at(mode)[i]) <
			Constants::Drive::STEER_EPSILON)
			return false;
	}
	return true;
}

=======
>>>>>>> ddc59d4b
void setJointPower(robot::types::jointid_t joint, double power) {
	// make sure power value is normalized
	if (std::abs(power) > 1) {
		power /= std::abs(power);
	}

	// store power value
	setJointPowerValue(joint, power);
	// set motor power
	setJointMotorPower(joint, power);
}

void setJointPos(robot::types::jointid_t joint, int32_t targetPos) {
	using robot::types::jointid_t;
	if (Constants::JOINT_MOTOR_MAP.find(joint) != Constants::JOINT_MOTOR_MAP.end()) {
		setMotorPos(Constants::JOINT_MOTOR_MAP.at(joint), targetPos);
	}
	// FIXME: need to do some extra control (probably implementing our own PID control) for the
	// differential position, since the potentiometers are giving us joint position instead of
	// motor position.
	/*
	else if (joint == jointid_t::differentialPitch || joint == jointid_t::differentialRoll) {
		std::lock_guard<std::mutex> lk(wristPosMutex);
		if (joint == jointid_t::differentialPitch){
			commandedWristPos.pitch = targetPos;
		} else {
			commandedWristPos.roll = targetPos;
		}
		gearpos_t gearPos = wristKinematics().jointPosToGearPos(commandedWristPos);
		setMotorPos(motorid_t::differentialLeft, gearPos.left);
		setMotorPos(motorid_t::differentialRight, gearPos.right);
	}
	*/
	else {
		// FIXME: this should ideally never happen, but we don't have support for all joints
		// yet because we don't know anything about the drill arm (and need to do extra work
		// for the differential)
		LOG_F(WARNING, "setJointPos called for currently unsupported joint %s",
			  util::to_string(joint).c_str());
	}
}

types::DataPoint<int32_t> getJointPos(robot::types::jointid_t joint) {
	if (Constants::JOINT_MOTOR_MAP.find(joint) != Constants::JOINT_MOTOR_MAP.end()) {
		return getMotorPos(Constants::JOINT_MOTOR_MAP.at(joint));
	} else if (joint == jointid_t::ikForward || joint == jointid_t::ikUp) {
		DataPoint<navtypes::Vectord<Constants::arm::IK_MOTORS.size()>> armJointPositions =
			robot::getMotorPositionsRad(Constants::arm::IK_MOTORS);
		if (armJointPositions.isValid()) {
			Eigen::Vector2d eePos = Globals::planarArmController.kinematics().jointPosToEEPos(
				armJointPositions.getData());
			Eigen::Vector2i eePosInt = (1000 * eePos).array().round().cast<int>();
			return DataPoint<int32_t>(armJointPositions.getTime(),
									  joint == jointid_t::ikForward ? eePosInt.x()
																	: eePosInt.y());
		} else {
			return {};
		}
	} else {
		// This should ideally never happen, but may if we haven't implemented a joint yet.
		LOG_F(WARNING, "getJointPos called for currently unsupported joint %s",
			  util::to_string(joint).c_str());
		return {};
	}
}

namespace {
void setJointPowerValue(types::jointid_t joint, double power) {
	// make sure power value is normalized
	if (std::abs(power) > 1) {
		power /= std::abs(power);
	}

	std::lock_guard<std::mutex> jointPwrValLock(jointPowerValuesMutex);
	jointPowerValues[joint] = power;
}

double getJointPowerValue(types::jointid_t joint) {
	std::lock_guard<std::mutex> jointPwrValLock(jointPowerValuesMutex);
	if (jointPowerValues.find(joint) == jointPowerValues.end()) {
		jointPowerValues.emplace(joint, 0);
	}
	return jointPowerValues.at(joint);
}

void setJointMotorPower(robot::types::jointid_t joint, double power) {
	using robot::types::jointid_t;
	if (Constants::JOINT_MOTOR_MAP.find(joint) != Constants::JOINT_MOTOR_MAP.end()) {
		bool isIKMotor = std::find(Constants::arm::IK_MOTOR_JOINTS.begin(),
								   Constants::arm::IK_MOTOR_JOINTS.end(),
								   joint) != Constants::arm::IK_MOTOR_JOINTS.end();
		if (!Globals::armIKEnabled || !isIKMotor) {
			setMotorPower(Constants::JOINT_MOTOR_MAP.at(joint), power);
		}
	} else if (joint == jointid_t::ikForward || joint == jointid_t::ikUp) {
		if (Globals::armIKEnabled) {
			if (joint == jointid_t::ikForward) {
				Globals::planarArmController.set_x_vel(
					dataclock::now(), power * Constants::arm::MAX_EE_VEL,
					robot::getMotorPositionsRad(Constants::arm::IK_MOTORS).getData());
			} else {
				Globals::planarArmController.set_y_vel(
					dataclock::now(), power * Constants::arm::MAX_EE_VEL,
					robot::getMotorPositionsRad(Constants::arm::IK_MOTORS).getData());
			}
		}
	} else {
		LOG_F(WARNING, "setJointPower called for currently unsupported joint %s",
			  util::to_string(joint).c_str());
	}
}
} // namespace

} // namespace robot<|MERGE_RESOLUTION|>--- conflicted
+++ resolved
@@ -57,7 +57,6 @@
 	return maxAbsPWM > 1 ? maxAbsPWM : 1.0;
 }
 
-<<<<<<< HEAD
 double setTankCmdVel(double left, double right) {
 	if (Globals::E_STOP && (left != 0 || right != 0)) {
 		return 0;
@@ -131,7 +130,6 @@
 		rPWM /= maxAbsPWM;
 	}
 
-	setCmdVelToIntegrate(wheelVels);
 	setMotorPower(motorid_t::frontLeftWheel, lPWM);
 	setMotorPower(motorid_t::rearLeftWheel, lPWM);
 	setMotorPower(motorid_t::frontRightWheel, rPWM);
@@ -157,8 +155,6 @@
 	return true;
 }
 
-=======
->>>>>>> ddc59d4b
 void setJointPower(robot::types::jointid_t joint, double power) {
 	// make sure power value is normalized
 	if (std::abs(power) > 1) {
