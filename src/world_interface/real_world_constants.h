#pragma once

#include "../CAN/CANUtils.h"
#include "../Constants.h"
#include "data.h"

#include <chrono>
#include <cstdint>
#include <unordered_map>
#include <unordered_set>

#include <frozen/unordered_map.h>
#include <frozen/unordered_set.h>

namespace robot {

using types::motorid_t;

/** @brief A struct containing a set of PID coefficients. */
struct pidcoef_t {
	int32_t kP, kI, kD;
};

// TODO: measure to see optimal telemetry period
/** @brief The default telemetry period for motors. */
constexpr std::chrono::milliseconds TELEM_PERIOD(50);

/**
 * @brief Represents parameters defining a potentiometer scale.
 *
 * Contains two joint angles in millidegrees and their associated potentiometer ADC values;
 * this defines a linear scale from potentiometer ADC value to joint angle that can be sent to
 * the motor boards for position control and feedback.
 */
struct potparams_t {
	/** The "low" point on the ADC scale. */
	uint16_t adc_lo;
	/** The "low" point on the joint rotation scale. */
	int32_t mdeg_lo;
	/** The "high" point on the ADC scale. */
	uint16_t adc_hi;
	/** The "high" point on the joint rotation scale. */
	int32_t mdeg_hi;
};

struct encparams_t {
	/** Whether the encoder motor is inverted. */
	bool isInverted;
	/** Encoder pulses count per joint revolution */
	int ppjr;
	/** Limit switch low, in millidegrees */
	int limitSwitchLow;
	/** Limit switch high, in millidegrees */
	int limitSwitchHigh;
	/** Power value set during limit switch calibration */
	double zeroCalibrationPower;
};

// clang-format off
constexpr auto encMotors = frozen::make_unordered_map<motorid_t, encparams_t>({
	{motorid_t::shoulder,
		{.isInverted = true,
		.ppjr = 4590 * 1024 * 4,
		.limitSwitchLow = Constants::arm::JOINT_LIMITS.at(robot::types::motorid_t::shoulder).first,
		.limitSwitchHigh = Constants::arm::JOINT_LIMITS.at(robot::types::motorid_t::shoulder).second,
		.zeroCalibrationPower = 0.4}}
});
// clang-format on

// TODO: find appropriate bounds
constexpr auto potMotors = frozen::make_unordered_map<motorid_t, potparams_t>({
	{motorid_t::forearm,
	 {.adc_lo = 1208, .mdeg_lo = -180 * 1000, .adc_hi = 841, .mdeg_hi = 180 * 1000}},
	{motorid_t::wristDiffLeft,
	 {.adc_lo = 0, .mdeg_lo = -100 * 0, .adc_hi = 0, .mdeg_hi = 100 * 0}},
	{motorid_t::wristDiffRight,
	 {.adc_lo = 0, .mdeg_lo = -100 * 0, .adc_hi = 0, .mdeg_hi = 100 * 0}},
	{motorid_t::frontLeftSwerve,
	 {.adc_lo = 1422, .mdeg_lo = -180 * 1000, .adc_hi = 656, .mdeg_hi = 180 * 1000}},
	{motorid_t::frontRightSwerve,
	 {.adc_lo = 644, .mdeg_lo = -180 * 1000, .adc_hi = 1404, .mdeg_hi = 180 * 1000}},
	{motorid_t::rearLeftSwerve,
	 {.adc_lo = 1260, .mdeg_lo = -180 * 1000, .adc_hi = 476, .mdeg_hi = 180 * 1000}},
	{motorid_t::rearRightSwerve,
	 {.adc_lo = 1538, .mdeg_lo = -180 * 1000, .adc_hi = 767, .mdeg_hi = 180 * 1000}},
});

/** @brief A mapping of motorids to their corresponding serial number. */
constexpr auto motorSerialIDMap = frozen::make_unordered_map<motorid_t, can::deviceserial_t>(
	{{motorid_t::frontLeftWheel, DEVICE_SERIAL_MOTOR_CHASSIS_FL},
	 {motorid_t::frontRightWheel, DEVICE_SERIAL_MOTOR_CHASSIS_FR},
	 {motorid_t::rearLeftWheel, DEVICE_SERIAL_MOTOR_CHASSIS_BL},
	 {motorid_t::rearRightWheel, DEVICE_SERIAL_MOTOR_CHASSIS_BR},
	 {motorid_t::frontLeftSwerve, DEVICE_SERIAL_MOTOR_CHASSIS_FL_SW},
	 {motorid_t::frontRightSwerve, DEVICE_SERIAL_MOTOR_CHASSIS_FR_SW},
	 {motorid_t::rearLeftSwerve, DEVICE_SERIAL_MOTOR_CHASSIS_BL_SW},
	 {motorid_t::rearRightSwerve, DEVICE_SERIAL_MOTOR_CHASSIS_BR_SW},
	 {motorid_t::armBase, DEVICE_SERIAL_MOTOR_BASE},
	 {motorid_t::shoulder, DEVICE_SERIAL_MOTOR_SHOULDER},
	 {motorid_t::elbow, DEVICE_SERIAL_MOTOR_ELBOW},
	 {motorid_t::forearm, DEVICE_SERIAL_MOTOR_FOREARM},
	 {motorid_t::wristDiffLeft, DEVICE_SERIAL_MOTOR_WRIST_DIFF_LEFT},
	 {motorid_t::wristDiffRight, DEVICE_SERIAL_MOTOR_WRIST_DIFF_RIGHT},
	 {motorid_t::hand, DEVICE_SERIAL_MOTOR_HAND},
	 {motorid_t::activeSuspension, DEVICE_SERIAL_LINEAR_ACTUATOR},
<<<<<<< HEAD
	 {motorid_t::drillActuator, DEVICE_SERIAL_DRILL_ARM_MOTOR}});
=======
	 {motorid_t::drillMotor, DEVICE_SERIAL_DRILL_MOTOR}});
>>>>>>> 1b6bd7fc

/** @brief A mapping of PID controlled motors to their pid coefficients. */
constexpr auto motorPIDMap = frozen::make_unordered_map<motorid_t, pidcoef_t>(
	{{motorid_t::shoulder, {70, 0, 0}},
	 {motorid_t::frontLeftSwerve, {2, 0, 0}},
	 {motorid_t::frontRightSwerve, {2, 0, 0}},
	 {motorid_t::rearLeftSwerve, {2, 0, 0}},
	 {motorid_t::rearRightSwerve, {2, 0, 0}}});

/**
 * @brief A mapping of motorids to power scale factors when commanded with positive power.
 * Negative values mean that the motor is inverted.
 */
constexpr auto positive_pwm_scales =
	frozen::make_unordered_map<motorid_t, double>({{motorid_t::armBase, -0.25},
												   {motorid_t::shoulder, -1},
												   {motorid_t::elbow, -1},
												   {motorid_t::forearm, -0.2},
												   {motorid_t::wristDiffLeft, -0.1},
												   {motorid_t::wristDiffRight, 0.1},
												   {motorid_t::frontLeftWheel, 0.7},
												   {motorid_t::frontRightWheel, 0.7},
												   {motorid_t::rearLeftWheel, 0.7},
												   {motorid_t::rearRightWheel, 0.7},
												   {motorid_t::frontLeftSwerve, 1.0},
												   {motorid_t::frontRightSwerve, 1.0},
												   {motorid_t::rearLeftSwerve, 1.0},
												   {motorid_t::rearRightSwerve, 1.0},
												   {motorid_t::hand, -0.75},
												   {motorid_t::activeSuspension, -0.5},
<<<<<<< HEAD
												   {motorid_t::drillActuator, -0.5}});
=======
												   {motorid_t::drillMotor, 1.0}});
>>>>>>> 1b6bd7fc
/**
 * @brief A mapping of motorids to power scale factors when commanded with negative power.
 * Negative values mean that the motor is inverted.
 */
constexpr auto negative_pwm_scales =
	frozen::make_unordered_map<motorid_t, double>({{motorid_t::armBase, -0.25},
												   {motorid_t::shoulder, -1},
												   {motorid_t::elbow, -1},
												   {motorid_t::forearm, -0.2},
												   {motorid_t::wristDiffLeft, -0.1},
												   {motorid_t::wristDiffRight, 0.1},
												   {motorid_t::frontLeftWheel, 0.7},
												   {motorid_t::frontRightWheel, 0.7},
												   {motorid_t::rearLeftWheel, 0.7},
												   {motorid_t::rearRightWheel, 0.7},
												   {motorid_t::frontLeftSwerve, 1.0},
												   {motorid_t::frontRightSwerve, 1.0},
												   {motorid_t::rearLeftSwerve, 1.0},
												   {motorid_t::rearRightSwerve, 1.0},
												   {motorid_t::hand, -0.75},
												   {motorid_t::activeSuspension, -0.5},
<<<<<<< HEAD
												   {motorid_t::drillActuator, -0.5}});
=======
												   {motorid_t::drillMotor, 1.0}});
>>>>>>> 1b6bd7fc

} // namespace robot<|MERGE_RESOLUTION|>--- conflicted
+++ resolved
@@ -103,11 +103,8 @@
 	 {motorid_t::wristDiffRight, DEVICE_SERIAL_MOTOR_WRIST_DIFF_RIGHT},
 	 {motorid_t::hand, DEVICE_SERIAL_MOTOR_HAND},
 	 {motorid_t::activeSuspension, DEVICE_SERIAL_LINEAR_ACTUATOR},
-<<<<<<< HEAD
-	 {motorid_t::drillActuator, DEVICE_SERIAL_DRILL_ARM_MOTOR}});
-=======
+	 {motorid_t::drillActuator, DEVICE_SERIAL_DRILL_ARM_MOTOR},
 	 {motorid_t::drillMotor, DEVICE_SERIAL_DRILL_MOTOR}});
->>>>>>> 1b6bd7fc
 
 /** @brief A mapping of PID controlled motors to their pid coefficients. */
 constexpr auto motorPIDMap = frozen::make_unordered_map<motorid_t, pidcoef_t>(
@@ -138,11 +135,8 @@
 												   {motorid_t::rearRightSwerve, 1.0},
 												   {motorid_t::hand, -0.75},
 												   {motorid_t::activeSuspension, -0.5},
-<<<<<<< HEAD
-												   {motorid_t::drillActuator, -0.5}});
-=======
+												   {motorid_t::drillActuator, -0.5},
 												   {motorid_t::drillMotor, 1.0}});
->>>>>>> 1b6bd7fc
 /**
  * @brief A mapping of motorids to power scale factors when commanded with negative power.
  * Negative values mean that the motor is inverted.
@@ -164,10 +158,7 @@
 												   {motorid_t::rearRightSwerve, 1.0},
 												   {motorid_t::hand, -0.75},
 												   {motorid_t::activeSuspension, -0.5},
-<<<<<<< HEAD
-												   {motorid_t::drillActuator, -0.5}});
-=======
+												   {motorid_t::drillActuator, -0.5},
 												   {motorid_t::drillMotor, 1.0}});
->>>>>>> 1b6bd7fc
 
 } // namespace robot