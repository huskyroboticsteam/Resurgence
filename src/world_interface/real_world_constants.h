#pragma once

#include "../CAN/CANUtils.h"
#include "../Constants.h"
#include "data.h"

#include <chrono>
#include <cstdint>
#include <unordered_map>
#include <unordered_set>

#include <frozen/unordered_map.h>
#include <frozen/unordered_set.h>

namespace robot {

using types::motorid_t;

/** @brief A struct containing a set of PID coefficients. */
struct pidcoef_t {
	int32_t kP, kI, kD;
};

// TODO: measure to see optimal telemetry period
/** @brief The default telemetry period for motors. */
constexpr std::chrono::milliseconds TELEM_PERIOD(50);

/**
 * @brief Represents parameters defining a potentiometer scale.
 *
 * Contains two joint angles in millidegrees and their associated potentiometer ADC values;
 * this defines a linear scale from potentiometer ADC value to joint angle that can be sent to
 * the motor boards for position control and feedback.
 */
struct potparams_t {
	/** The "low" point on the ADC scale. */
	uint16_t adc_lo;
	/** The "low" point on the joint rotation scale. */
	int32_t mdeg_lo;
	/** The "high" point on the ADC scale. */
	uint16_t adc_hi;
	/** The "high" point on the joint rotation scale. */
	int32_t mdeg_hi;
};

struct encparams_t {
	/** Whether the encoder motor is inverted. */
	bool isInverted;
	/** Encoder pulses count per joint revolution */
	int ppjr;
	/** Limit switch low, in millidegrees */
	int limitSwitchLow;
	/** Limit switch high, in millidegrees */
	int limitSwitchHigh;
	/** Power value set during limit switch calibration */
	double zeroCalibrationPower;
};

// clang-format off
constexpr auto encMotors = frozen::make_unordered_map<motorid_t, encparams_t>({
	{motorid_t::shoulder,
		{.isInverted = true,
		.ppjr = 4590 * 1024 * 4,
		.limitSwitchLow = Constants::arm::JOINT_LIMITS.at(robot::types::motorid_t::shoulder).first,
		.limitSwitchHigh = Constants::arm::JOINT_LIMITS.at(robot::types::motorid_t::shoulder).second,
		.zeroCalibrationPower = 0.4}}
});
// clang-format on

// TODO: find appropriate bounds
constexpr auto potMotors = frozen::make_unordered_map<motorid_t, potparams_t>({
	{motorid_t::forearm,
	 {.adc_lo = 1208, .mdeg_lo = -180 * 1000, .adc_hi = 841, .mdeg_hi = 180 * 1000}},
	{motorid_t::wristDiffLeft,
	 {.adc_lo = 0, .mdeg_lo = -100 * 0, .adc_hi = 0, .mdeg_hi = 100 * 0}},
	{motorid_t::wristDiffRight,
	 {.adc_lo = 0, .mdeg_lo = -100 * 0, .adc_hi = 0, .mdeg_hi = 100 * 0}},
	{motorid_t::frontLeftSwerve,
	 {.adc_lo = 1422, .mdeg_lo = -180 * 1000, .adc_hi = 656, .mdeg_hi = 180 * 1000}},
	{motorid_t::frontRightSwerve,
	 {.adc_lo = 644, .mdeg_lo = -180 * 1000, .adc_hi = 1404, .mdeg_hi = 180 * 1000}},
	{motorid_t::rearLeftSwerve,
	 {.adc_lo = 1260, .mdeg_lo = -180 * 1000, .adc_hi = 476, .mdeg_hi = 180 * 1000}},
	{motorid_t::rearRightSwerve,
	 {.adc_lo = 1538, .mdeg_lo = -180 * 1000, .adc_hi = 767, .mdeg_hi = 180 * 1000}},
});

/** @brief A mapping of motorids to their corresponding serial number. */
constexpr auto motorSerialIDMap = frozen::make_unordered_map<motorid_t, can::deviceserial_t>(
	{{motorid_t::frontLeftWheel, DEVICE_SERIAL_MOTOR_CHASSIS_FL},
	 {motorid_t::frontRightWheel, DEVICE_SERIAL_MOTOR_CHASSIS_FR},
	 {motorid_t::rearLeftWheel, DEVICE_SERIAL_MOTOR_CHASSIS_BL},
	 {motorid_t::rearRightWheel, DEVICE_SERIAL_MOTOR_CHASSIS_BR},
	 {motorid_t::frontLeftSwerve, DEVICE_SERIAL_MOTOR_CHASSIS_FL_SW},
	 {motorid_t::frontRightSwerve, DEVICE_SERIAL_MOTOR_CHASSIS_FR_SW},
	 {motorid_t::rearLeftSwerve, DEVICE_SERIAL_MOTOR_CHASSIS_BL_SW},
	 {motorid_t::rearRightSwerve, DEVICE_SERIAL_MOTOR_CHASSIS_BR_SW},
	 {motorid_t::armBase, DEVICE_SERIAL_MOTOR_BASE},
	 {motorid_t::shoulder, DEVICE_SERIAL_MOTOR_SHOULDER},
	 {motorid_t::elbow, DEVICE_SERIAL_MOTOR_ELBOW},
	 {motorid_t::forearm, DEVICE_SERIAL_MOTOR_FOREARM},
	 {motorid_t::wristDiffLeft, DEVICE_SERIAL_MOTOR_WRIST_DIFF_LEFT},
	 {motorid_t::wristDiffRight, DEVICE_SERIAL_MOTOR_WRIST_DIFF_RIGHT},
	 {motorid_t::hand, DEVICE_SERIAL_MOTOR_HAND},
	 {motorid_t::activeSuspension, DEVICE_SERIAL_LINEAR_ACTUATOR},
<<<<<<< HEAD
	 {motorid_t::scienceStepper, DEVICE_SERIAL_MOTOR_SCIENCE_STEPPER}});
=======
	 {motorid_t::drillActuator, DEVICE_SERIAL_DRILL_ARM_MOTOR},
	 {motorid_t::drillMotor, DEVICE_SERIAL_DRILL_MOTOR}});
>>>>>>> 846375a9

/** @brief A mapping of PID controlled motors to their pid coefficients. */
constexpr auto motorPIDMap = frozen::make_unordered_map<motorid_t, pidcoef_t>(
	{{motorid_t::shoulder, {70, 0, 0}},
	 {motorid_t::frontLeftSwerve, {2, 0, 0}},
	 {motorid_t::frontRightSwerve, {2, 0, 0}},
	 {motorid_t::rearLeftSwerve, {2, 0, 0}},
	 {motorid_t::rearRightSwerve, {2, 0, 0}}});

/**
 * @brief A mapping of motorids to power scale factors when commanded with positive power.
 * Negative values mean that the motor is inverted.
 */
constexpr auto positive_pwm_scales =
	frozen::make_unordered_map<motorid_t, double>({{motorid_t::armBase, -0.25},
												   {motorid_t::shoulder, -1},
												   {motorid_t::elbow, -1},
												   {motorid_t::forearm, -0.2},
												   {motorid_t::wristDiffLeft, -0.1},
												   {motorid_t::wristDiffRight, 0.1},
												   {motorid_t::frontLeftWheel, 0.7},
												   {motorid_t::frontRightWheel, 0.7},
												   {motorid_t::rearLeftWheel, 0.7},
												   {motorid_t::rearRightWheel, 0.7},
												   {motorid_t::frontLeftSwerve, 1.0},
												   {motorid_t::frontRightSwerve, 1.0},
												   {motorid_t::rearLeftSwerve, 1.0},
												   {motorid_t::rearRightSwerve, 1.0},
												   {motorid_t::hand, -0.75},
<<<<<<< HEAD
												   {motorid_t::activeSuspension, -0.5}}),
													 {motorid_t::scienceStepper, 0.7}});
=======
												   {motorid_t::activeSuspension, -0.5},
												   {motorid_t::drillActuator, -0.5},
												   {motorid_t::drillMotor, 1.0}});
>>>>>>> 846375a9
/**
 * @brief A mapping of motorids to power scale factors when commanded with negative power.
 * Negative values mean that the motor is inverted.
 */
constexpr auto negative_pwm_scales =
	frozen::make_unordered_map<motorid_t, double>({{motorid_t::armBase, -0.25},
												   {motorid_t::shoulder, -1},
												   {motorid_t::elbow, -1},
												   {motorid_t::forearm, -0.2},
												   {motorid_t::wristDiffLeft, -0.1},
												   {motorid_t::wristDiffRight, 0.1},
												   {motorid_t::frontLeftWheel, 0.7},
												   {motorid_t::frontRightWheel, 0.7},
												   {motorid_t::rearLeftWheel, 0.7},
												   {motorid_t::rearRightWheel, 0.7},
												   {motorid_t::frontLeftSwerve, 1.0},
												   {motorid_t::frontRightSwerve, 1.0},
												   {motorid_t::rearLeftSwerve, 1.0},
												   {motorid_t::rearRightSwerve, 1.0},
												   {motorid_t::hand, -0.75},
												   {motorid_t::activeSuspension, -0.5},
												   {motorid_t::drillActuator, -0.5},
												   {motorid_t::drillMotor, 1.0}});

} // namespace robot<|MERGE_RESOLUTION|>--- conflicted
+++ resolved
@@ -103,12 +103,9 @@
 	 {motorid_t::wristDiffRight, DEVICE_SERIAL_MOTOR_WRIST_DIFF_RIGHT},
 	 {motorid_t::hand, DEVICE_SERIAL_MOTOR_HAND},
 	 {motorid_t::activeSuspension, DEVICE_SERIAL_LINEAR_ACTUATOR},
-<<<<<<< HEAD
-	 {motorid_t::scienceStepper, DEVICE_SERIAL_MOTOR_SCIENCE_STEPPER}});
-=======
+	 {motorid_t::scienceStepper, DEVICE_SERIAL_MOTOR_SCIENCE_STEPPER};
 	 {motorid_t::drillActuator, DEVICE_SERIAL_DRILL_ARM_MOTOR},
 	 {motorid_t::drillMotor, DEVICE_SERIAL_DRILL_MOTOR}});
->>>>>>> 846375a9
 
 /** @brief A mapping of PID controlled motors to their pid coefficients. */
 constexpr auto motorPIDMap = frozen::make_unordered_map<motorid_t, pidcoef_t>(
@@ -138,14 +135,10 @@
 												   {motorid_t::rearLeftSwerve, 1.0},
 												   {motorid_t::rearRightSwerve, 1.0},
 												   {motorid_t::hand, -0.75},
-<<<<<<< HEAD
-												   {motorid_t::activeSuspension, -0.5}}),
-													 {motorid_t::scienceStepper, 0.7}});
-=======
 												   {motorid_t::activeSuspension, -0.5},
+													 {motorid_t::scienceStepper, 0.7},
 												   {motorid_t::drillActuator, -0.5},
 												   {motorid_t::drillMotor, 1.0}});
->>>>>>> 846375a9
 /**
  * @brief A mapping of motorids to power scale factors when commanded with negative power.
  * Negative values mean that the motor is inverted.
