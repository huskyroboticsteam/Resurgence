#pragma once

#include "../CAN/CANUtils.h"
#include "../Constants.h"
#include "data.h"

#include <chrono>
#include <cstdint>
#include <unordered_map>
#include <unordered_set>

#include <frozen/unordered_map.h>
#include <frozen/unordered_set.h>

namespace robot {

using types::motorid_t;

/** @brief A struct containing a set of PID coefficients. */
struct pidcoef_t {
	int32_t kP, kI, kD;
};

// TODO: measure to see optimal telemetry period
/** @brief The default telemetry period for motors. */
constexpr std::chrono::milliseconds TELEM_PERIOD(50);

/**
 * @brief Represents parameters defining a potentiometer scale.
 *
 * Contains two joint angles in millidegrees and their associated potentiometer ADC values;
 * this defines a linear scale from potentiometer ADC value to joint angle that can be sent to
 * the motor boards for position control and feedback.
 */
struct potparams_t {
	/** The "low" point on the ADC scale. */
	uint16_t adc_lo;
	/** The "low" point on the joint rotation scale. */
	int32_t mdeg_lo;
	/** The "high" point on the ADC scale. */
	uint16_t adc_hi;
	/** The "high" point on the joint rotation scale. */
	int32_t mdeg_hi;
};

struct encparams_t {
	/** Whether the encoder motor is inverted. */
	bool isInverted;
	/** Encoder pulses count per joint revolution */
	int ppjr;
	/** Limit switch low, in millidegrees */
	int limitSwitchLow;
	/** Limit switch high, in millidegrees */
	int limitSwitchHigh;
	/** Power value set during limit switch calibration */
	double zeroCalibrationPower;
};

// clang-format off
constexpr auto encMotors = frozen::make_unordered_map<motorid_t, encparams_t>({
	{motorid_t::shoulder,
		{.isInverted = true,
		.ppjr = 4590 * 1024 * 4,
		.limitSwitchLow = Constants::arm::JOINT_LIMITS.at(robot::types::motorid_t::shoulder).first,
		.limitSwitchHigh = Constants::arm::JOINT_LIMITS.at(robot::types::motorid_t::shoulder).second,
		.zeroCalibrationPower = 0.4}}
});
// clang-format on

// TODO: find appropriate bounds
constexpr auto potMotors = frozen::make_unordered_map<motorid_t, potparams_t>({
	{motorid_t::forearm,
	 {.adc_lo = 1208, .mdeg_lo = -180 * 1000, .adc_hi = 841, .mdeg_hi = 180 * 1000}},
	{motorid_t::wristDiffLeft,
	 {.adc_lo = 0, .mdeg_lo = -100 * 0, .adc_hi = 0, .mdeg_hi = 100 * 0}},
	{motorid_t::wristDiffRight,
	 {.adc_lo = 0, .mdeg_lo = -100 * 0, .adc_hi = 0, .mdeg_hi = 100 * 0}}
});

/** @brief A mapping of motorids to their corresponding serial number. */
constexpr auto motorSerialIDMap = frozen::make_unordered_map<motorid_t, can::deviceserial_t>(
	{{motorid_t::leftTread, 0x0d},
	 {motorid_t::rightTread, 0x04},
	 {motorid_t::armBase, 0x01},
	 {motorid_t::shoulder, DEVICE_SERIAL_MOTOR_SHOULDER},
	 {motorid_t::elbow, 0x04},
	 {motorid_t::forearm, DEVICE_SERIAL_MOTOR_FOREARM},
	 {motorid_t::wristDiffLeft, DEVICE_SERIAL_MOTOR_WRIST_DIFF_LEFT},
	 {motorid_t::wristDiffRight, DEVICE_SERIAL_MOTOR_WRIST_DIFF_RIGHT},
	 {motorid_t::hand, DEVICE_SERIAL_MOTOR_HAND},
<<<<<<< HEAD
	 {motorid_t::drillActuator, DEVICE_SERIAL_DRILL_ARM_MOTOR},
=======
	 {motorid_t::handActuator, DEVICE_SERIAL_MOTOR_HAND},
	 {motorid_t::activeSuspension, DEVICE_SERIAL_LINEAR_ACTUATOR},
>>>>>>> 3345722a
	 {motorid_t::drillMotor, DEVICE_SERIAL_DRILL_MOTOR}});

constexpr auto motorGroupMap = frozen::make_unordered_map<motorid_t, can::devicegroup_t>(
	{{motorid_t::frontLeftWheel, can::devicegroup_t::motor},
	 {motorid_t::frontRightWheel, can::devicegroup_t::motor},
	 {motorid_t::rearLeftWheel, can::devicegroup_t::motor},
	 {motorid_t::rearRightWheel, can::devicegroup_t::motor},
	 {motorid_t::frontLeftSwerve, can::devicegroup_t::motor},
	 {motorid_t::frontRightSwerve, can::devicegroup_t::motor},
	 {motorid_t::rearLeftSwerve, can::devicegroup_t::motor},
	 {motorid_t::rearRightSwerve, can::devicegroup_t::motor},
	 {motorid_t::armBase, can::devicegroup_t::motor},
	 {motorid_t::shoulder, can::devicegroup_t::motor},
	 {motorid_t::elbow, can::devicegroup_t::motor},
	 {motorid_t::forearm, can::devicegroup_t::motor},
	 {motorid_t::wristDiffLeft, can::devicegroup_t::motor},
	 {motorid_t::wristDiffRight, can::devicegroup_t::motor},
	 {motorid_t::hand, can::devicegroup_t::motor},
	 {motorid_t::drillActuator, can::devicegroup_t::science},
	 {motorid_t::drillMotor, can::devicegroup_t::science}});

/** @brief A mapping of PID controlled motors to their pid coefficients. */
constexpr auto motorPIDMap =
	frozen::make_unordered_map<motorid_t, pidcoef_t>(
		{{motorid_t::shoulder, {200, 0, 0}}});
		 //{motorid_t::elbow, {250, 0, 0}},
		 //{motorid_t::leftTread, {300, 0, 0}},
		 //{motorid_t::rightTread, {200, 0, 0}}});

/**
 * @brief A mapping of motorids to power scale factors when commanded with positive power.
 * Negative values mean that the motor is inverted.
 */
constexpr auto positive_pwm_scales =
	frozen::make_unordered_map<motorid_t, double>({{motorid_t::armBase, -0.25},
												   {motorid_t::shoulder, -1},
												   {motorid_t::elbow, -0.7},
												   {motorid_t::forearm, -0.2},
												   {motorid_t::wristDiffLeft, -0.1},
												   {motorid_t::wristDiffRight, 0.1},
												   // TODO: Tune the ratio between left/right tread
												   {motorid_t::leftTread, 0.56},
												   {motorid_t::rightTread, 0.7},
												   {motorid_t::hand, -0.75},
<<<<<<< HEAD
												   {motorid_t::drillActuator, -0.5},
=======
												   {motorid_t::handActuator, -1.0},
												   {motorid_t::activeSuspension, -0.5},
>>>>>>> 3345722a
												   {motorid_t::drillMotor, 1.0}});
/**
 * @brief A mapping of motorids to power scale factors when commanded with negative power
 * Negative values mean that the motor is inverted.
 */
constexpr auto negative_pwm_scales =
	frozen::make_unordered_map<motorid_t, double>({{motorid_t::armBase, -0.25},
												   {motorid_t::shoulder, -1},
												   {motorid_t::elbow, -0.7},
												   {motorid_t::forearm, -0.2},
												   {motorid_t::wristDiffLeft, -0.1},
												   {motorid_t::wristDiffRight, 0.1},
												   // TODO: Tune the ratio between left/right tread
												   {motorid_t::leftTread, 0.56},
												   {motorid_t::rightTread, -0.7},
												   {motorid_t::hand, -0.75},
<<<<<<< HEAD
												   {motorid_t::drillActuator, -0.5},
=======
												   {motorid_t::handActuator, -1.0},
												   {motorid_t::activeSuspension, -0.5},
>>>>>>> 3345722a
												   {motorid_t::drillMotor, 1.0}});

} // namespace robot<|MERGE_RESOLUTION|>--- conflicted
+++ resolved
@@ -88,12 +88,8 @@
 	 {motorid_t::wristDiffLeft, DEVICE_SERIAL_MOTOR_WRIST_DIFF_LEFT},
 	 {motorid_t::wristDiffRight, DEVICE_SERIAL_MOTOR_WRIST_DIFF_RIGHT},
 	 {motorid_t::hand, DEVICE_SERIAL_MOTOR_HAND},
-<<<<<<< HEAD
+	 {motorid_t::handActuator, DEVICE_SERIAL_MOTOR_HAND},
 	 {motorid_t::drillActuator, DEVICE_SERIAL_DRILL_ARM_MOTOR},
-=======
-	 {motorid_t::handActuator, DEVICE_SERIAL_MOTOR_HAND},
-	 {motorid_t::activeSuspension, DEVICE_SERIAL_LINEAR_ACTUATOR},
->>>>>>> 3345722a
 	 {motorid_t::drillMotor, DEVICE_SERIAL_DRILL_MOTOR}});
 
 constexpr auto motorGroupMap = frozen::make_unordered_map<motorid_t, can::devicegroup_t>(
@@ -138,12 +134,8 @@
 												   {motorid_t::leftTread, 0.56},
 												   {motorid_t::rightTread, 0.7},
 												   {motorid_t::hand, -0.75},
-<<<<<<< HEAD
+												   {motorid_t::handActuator, -1.0},
 												   {motorid_t::drillActuator, -0.5},
-=======
-												   {motorid_t::handActuator, -1.0},
-												   {motorid_t::activeSuspension, -0.5},
->>>>>>> 3345722a
 												   {motorid_t::drillMotor, 1.0}});
 /**
  * @brief A mapping of motorids to power scale factors when commanded with negative power
@@ -160,12 +152,8 @@
 												   {motorid_t::leftTread, 0.56},
 												   {motorid_t::rightTread, -0.7},
 												   {motorid_t::hand, -0.75},
-<<<<<<< HEAD
+												   {motorid_t::handActuator, -1.0},
 												   {motorid_t::drillActuator, -0.5},
-=======
-												   {motorid_t::handActuator, -1.0},
-												   {motorid_t::activeSuspension, -0.5},
->>>>>>> 3345722a
 												   {motorid_t::drillMotor, 1.0}});
 
 } // namespace robot