--- conflicted
+++ resolved
@@ -77,19 +77,8 @@
 	 {.adc_lo = 0, .mdeg_lo = -100 * 0, .adc_hi = 0, .mdeg_hi = 100 * 0}},
 	{motorid_t::wristDiffRight,
 	 {.adc_lo = 0, .mdeg_lo = -100 * 0, .adc_hi = 0, .mdeg_hi = 100 * 0}},
-<<<<<<< HEAD
 	{motorid_t::fourbar1,
 	 {.adc_lo = 0, .mdeg_lo = 0 * 1000, .adc_hi = 0, .mdeg_hi = 360 * 1000}},
-	{motorid_t::frontLeftSwerve,
-	 {.adc_lo = 1422, .mdeg_lo = -180 * 1000, .adc_hi = 656, .mdeg_hi = 180 * 1000}},
-	{motorid_t::frontRightSwerve,
-	 {.adc_lo = 644, .mdeg_lo = -180 * 1000, .adc_hi = 1404, .mdeg_hi = 180 * 1000}},
-	{motorid_t::rearLeftSwerve,
-	 {.adc_lo = 1260, .mdeg_lo = -180 * 1000, .adc_hi = 476, .mdeg_hi = 180 * 1000}},
-	{motorid_t::rearRightSwerve,
-	 {.adc_lo = 1538, .mdeg_lo = -180 * 1000, .adc_hi = 767, .mdeg_hi = 180 * 1000}},
-=======
->>>>>>> a72b922f
 });
 
 /** @brief A mapping of motorids to their corresponding serial number. */
