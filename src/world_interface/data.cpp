#include "data.h"

namespace robot::types {

LimitSwitchData::LimitSwitchData(unsigned long long data) : data(data) {}

bool LimitSwitchData::isOpen(size_t idx) {
	return !data.test(idx);
}

bool LimitSwitchData::isClosed(size_t idx) {
	return data.test(idx);
}

bool LimitSwitchData::isAnyClosed() {
	return data.any();
}

bool LimitSwitchData::isAnyOpen() {
	return !data.all();
}

std::bitset<N_LIMIT_SWITCH> LimitSwitchData::diff(const LimitSwitchData& other) {
	return data ^ other.data;
}

<<<<<<< HEAD
constexpr float PotentiometerParams::scale() const {
	return (static_cast<int16_t>(adc_hi) - static_cast<int16_t>(adc_lo))/(mdeg_hi - mdeg_lo);
}
} // namespace robot::types

namespace std {

std::string to_string(robot::types::jointid_t joint) {
	using robot::types::jointid_t;
	switch (joint) {
		case jointid_t::armBase:
			return "armBase";
		case jointid_t::shoulder:
			return "shoulder";
		case jointid_t::elbow:
			return "elbow";
		case jointid_t::forearm:
			return "forearm";
		case jointid_t::hand:
			return "hand";
		case jointid_t::differentialPitch:
			return "differentialPitch";
		case jointid_t::differentialRoll:
			return "differentialRoll";
		case jointid_t::drill_arm:
			return "drillArm";
		default:
			// should never happen
			return "<unknown>";
	}
}

std::string to_string(const robot::types::CameraID& id) {
	return id;
}

} // namespace std
=======
} // namespace robot::types

namespace util {
std::string to_string(const robot::types::CameraID& id) {
	return id;
}
}
>>>>>>> 521bab0b
<|MERGE_RESOLUTION|>--- conflicted
+++ resolved
@@ -24,13 +24,12 @@
 	return data ^ other.data;
 }
 
-<<<<<<< HEAD
 constexpr float PotentiometerParams::scale() const {
 	return (static_cast<int16_t>(adc_hi) - static_cast<int16_t>(adc_lo))/(mdeg_hi - mdeg_lo);
 }
 } // namespace robot::types
 
-namespace std {
+namespace util {
 
 std::string to_string(robot::types::jointid_t joint) {
 	using robot::types::jointid_t;
@@ -56,18 +55,8 @@
 			return "<unknown>";
 	}
 }
-
 std::string to_string(const robot::types::CameraID& id) {
 	return id;
 }
 
-} // namespace std
-=======
-} // namespace robot::types
-
-namespace util {
-std::string to_string(const robot::types::CameraID& id) {
-	return id;
-}
-}
->>>>>>> 521bab0b
+} // namespace util