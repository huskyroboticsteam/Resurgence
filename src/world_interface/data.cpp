#include "data.h"

namespace robot::types {

LimitSwitchData::LimitSwitchData(unsigned long long data) : data(data) {}

bool LimitSwitchData::isOpen(size_t idx) {
	return !data.test(idx);
}

bool LimitSwitchData::isClosed(size_t idx) {
	return data.test(idx);
}

bool LimitSwitchData::isAnyClosed() {
	return data.any();
}

bool LimitSwitchData::isAnyOpen() {
	return !data.all();
}

std::bitset<N_LIMIT_SWITCH> LimitSwitchData::diff(const LimitSwitchData& other) {
	return data ^ other.data;
}
} // namespace robot::types

namespace util {

std::string to_string(robot::types::jointid_t joint) {
	using robot::types::jointid_t;
	switch (joint) {
		case jointid_t::armBase:
			return "armBase";
		case jointid_t::shoulder:
			return "shoulder";
		case jointid_t::elbow:
			return "elbow";
		case jointid_t::forearm:
			return "forearm";
		case jointid_t::hand:
			return "hand";
		case jointid_t::wristPitch:
			return "wristPitch";
		case jointid_t::wristRoll:
			return "wristRoll";
		case jointid_t::ikUp:
			return "ikUp";
		case jointid_t::ikForward:
			return "ikForward";
<<<<<<< HEAD
		case jointid_t::fourBarLinkage:
			return "fourBarLinkage";
=======
		case jointid_t::drillActuator:
			return "drillActuator";
		case jointid_t::drillMotor:
			return "drillMotor";
>>>>>>> ffe5a835
		default:
			// should never happen
			return "<unknown>";
	}
}

std::string to_string(const robot::types::CameraID& id) {
	return id;
}

std::string to_string(robot::types::mountedperipheral_t peripheral) {
	using robot::types::mountedperipheral_t;

	switch (peripheral) {
		case mountedperipheral_t::none:
			return "none";

		case mountedperipheral_t::arm:
			return "arm";

		case mountedperipheral_t::armServo:
			return "armServo";

		case mountedperipheral_t::scienceStation:
			return "scienceStation";

		default:
			// should never happen
			return "<unknown>";
	}
}

} // namespace util<|MERGE_RESOLUTION|>--- conflicted
+++ resolved
@@ -48,15 +48,12 @@
 			return "ikUp";
 		case jointid_t::ikForward:
 			return "ikForward";
-<<<<<<< HEAD
 		case jointid_t::fourBarLinkage:
 			return "fourBarLinkage";
-=======
 		case jointid_t::drillActuator:
 			return "drillActuator";
 		case jointid_t::drillMotor:
 			return "drillMotor";
->>>>>>> ffe5a835
 		default:
 			// should never happen
 			return "<unknown>";
