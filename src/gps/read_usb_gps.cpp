
#include <libgpsmm.h>
#include <thread>
#include <mutex>

#include "../log.h"
#include "../simulator/world_interface.h"
#include "../simulator/utils.h"

// UW lat/long is 47.653116, -122.305619
// source: http://www.csgnetwork.com/degreelenllavcalc.html
constexpr double METERS_PER_DEG_NS = 111183.53599983045;
constexpr double METERS_PER_DEG_EW = 75124.2106730417; // Seattle, WA, USA
// constexpr double METERS_PER_DEG_EW = 69498.37410392637 // Drumheller, Alberta, CA

gpsmm gps_rec("localhost", DEFAULT_GPSD_PORT);
std::thread gps_thread;
std::mutex gps_mutex;
double first_fix_lat = 0.0;
double first_fix_lon = 0.0;
bool fresh_data = false;
transform_t most_recent_tf;

bool gpsHasFix() {
  gps_mutex.lock();
  bool r = first_fix_lat != 0.0;
  gps_mutex.unlock();
  return r;
}

bool gpsHasFreshData() {
  gps_mutex.lock();
  bool r = fresh_data;
  gps_mutex.unlock();
  return r;
}

point_t gpsToMeters__private(double lon, double lat) {
  double x = (lon - first_fix_lon) * METERS_PER_DEG_EW;
  double y = (lat - first_fix_lat) * METERS_PER_DEG_NS;
  return {x,y,0};
}

point_t gpsToMeters(double lon, double lat) {
  gps_mutex.lock();
  point_t r = gpsToMeters__private(lon, lat);
  gps_mutex.unlock();
  return r;
}

transform_t readGPS() {
  transform_t tf;
  gps_mutex.lock();
<<<<<<< HEAD
  if (fresh_data) {
    tf = most_recent_tf;
    fresh_data = false;
  } else {
    tf = toTransform({0,0,0});
  }
=======
  transform_t tf = most_recent_tf;
  fresh_data = false;
>>>>>>> c1b1b8f3
  gps_mutex.unlock();
  return tf;
}

void gps_loop() {
  struct gps_data_t* newdata;

  while (true) {
    if (!gps_rec.waiting(5000000)) {
      log(LOG_ERROR, "Lost connection to GPS hardware!\n");
      continue;
    }

    if ((newdata = gps_rec.read()) == NULL) {
      log(LOG_ERROR, "GPS read error.\n");
      continue;
    } else {
      if (std::isnan(newdata->fix.latitude)) {
        log(LOG_WARN, "No GPS fix.\n");
        continue;
      } else {
        double lat = newdata->fix.latitude;
        double lon = newdata->fix.longitude;
        point_t p = gpsToMeters__private(lon, lat);
        log(LOG_DEBUG, "Received fresh GPS data: %.2f %.2f (lat %.6f, lon %.6f).\n",
            p(0), p(1), lat, lon);
        gps_mutex.lock();
        if (first_fix_lat == 0.0) {
          // This is our first fix
          first_fix_lat = lat;
          first_fix_lon = lon;
        }

        fresh_data = true;
        // TODO no heading information
        most_recent_tf = toTransform(p);
        gps_mutex.unlock();
      }
    }
  }
}

bool startGPSThread() {
  if (gps_rec.stream(WATCH_ENABLE|WATCH_JSON) == NULL) {
    log(LOG_ERROR, "No GPSD running.\n");
    return false;
  }
  if (!gps_rec.waiting(5000000)) {
    log(LOG_ERROR, "No GPS hardware detected.\n");
    return false;
  }
  gps_thread = std::thread(gps_loop);
  return true;
}<|MERGE_RESOLUTION|>--- conflicted
+++ resolved
@@ -51,17 +51,12 @@
 transform_t readGPS() {
   transform_t tf;
   gps_mutex.lock();
-<<<<<<< HEAD
   if (fresh_data) {
     tf = most_recent_tf;
     fresh_data = false;
   } else {
-    tf = toTransform({0,0,0});
+    tf = transform_t::Zero();
   }
-=======
-  transform_t tf = most_recent_tf;
-  fresh_data = false;
->>>>>>> c1b1b8f3
   gps_mutex.unlock();
   return tf;
 }
