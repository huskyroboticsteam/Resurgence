--- conflicted
+++ resolved
@@ -1,109 +1,105 @@
-#include "URGLidar.h"
-
-#include <iostream>
-
-URGLidar::URGLidar() : lastFrameTime(std::chrono::steady_clock::now())
-{
-}
-
-bool URGLidar::open()
-{
-    int ret;
-    ret = urg_open(&urg, URG_SERIAL, connect_device, connect_baudrate);
-    if (ret != 0)
-    {
-        error = ret;
-        return false;
-    }
-    //Tells the scanner to scan in its full range (-135 deg to 135 deg).
-    int first_step = urg_deg2step(&urg, -135);
-    int last_step = urg_deg2step(&urg, +135);
-    int skip_step = 0;
-    ret = urg_set_scanning_parameter(&urg, first_step, last_step, skip_step);
-    if (ret != 0)
-    {
-        error = ret;
-        return false;
-    }
-    error = 0;
-    return true;
-}
-
-std::vector<Polar2D> URGLidar::getLastFrame()
-{
-    return lastFrame;
-}
-
-std::chrono::time_point<std::chrono::steady_clock> URGLidar::getLastFrameTime()
-{
-    return lastFrameTime;
-}
-
-bool URGLidar::createFrame()
-{
-    //How many scans to complete (1) and how many to skip (0).
-    int ret = urg_start_measurement(&urg, URG_DISTANCE, 1, 0);
-    if (ret != 0)
-    {
-        error = ret;
-        return false;
-    }
-    //Allocate memory to store the length data the scan will generate.
-    long *length_data = (long *)malloc(sizeof(long) * urg_max_data_size(&urg));
-    lastFrameTime = std::chrono::steady_clock::now();
-    //Record the time just before recording starts and start recording the frame.
-    int length_data_size = urg_get_distance(&urg, length_data, NULL);
-
-    //Build each shared Polar2D point and store them in a std::vector
-<<<<<<< HEAD
-    std::vector<Polar2D> frame;
-=======
-    std::vector<std::shared_ptr<Polar2D>> frame;
->>>>>>> 6ca2a2ef
-    for (int i = 0; i < length_data_size; ++i)
-    {
-        Polar2D pd{length_data[i], urg_index2rad(&urg, i)};
-        frame.push_back(pd);
-    }
-    lastFrame = frame;
-    error = 0;
-    return true;
-}
-
-int URGLidar::getError()
-{
-    return error;
-}
-
-bool URGLidar::close()
-{
-    urg_close(&urg);
-    error = 0;
-    return true;
-}
-
-int main(int argc, char **argv)
-{
-    URGLidar lidar;
-    if (!lidar.open())
-    {
-        std::cout << "open failed with error code: " << lidar.getError() << std::endl;
-        return 1;
-    }
-    if (!lidar.createFrame())
-    {
-        std::cout << "create frame failed with error code: " << lidar.getError() << std::endl;
-        return 1;
-    }
-    std::vector<std::shared_ptr<Polar2D>> points = lidar.getLastFrame();
-    for (std::shared_ptr<Polar2D> p : points)
-    {
-        std::cout << "dist=" << p->r << ", theta=" << p->theta << std::endl;
-    }
-    if (!lidar.close())
-    {
-        std::cout << "close failed with error code: " << lidar.getError() << std::endl;
-        return 1;
-    }
-    return 0;
-}
+#include "URGLidar.h"
+
+#include <iostream>
+
+URGLidar::URGLidar() : lastFrameTime(std::chrono::steady_clock::now())
+{
+}
+
+bool URGLidar::open()
+{
+    int ret;
+    ret = urg_open(&urg, URG_SERIAL, connect_device, connect_baudrate);
+    if (ret != 0)
+    {
+        error = ret;
+        return false;
+    }
+    //Tells the scanner to scan in its full range (-135 deg to 135 deg).
+    int first_step = urg_deg2step(&urg, -135);
+    int last_step = urg_deg2step(&urg, +135);
+    int skip_step = 0;
+    ret = urg_set_scanning_parameter(&urg, first_step, last_step, skip_step);
+    if (ret != 0)
+    {
+        error = ret;
+        return false;
+    }
+    error = 0;
+    return true;
+}
+
+std::vector<Polar2D> URGLidar::getLastFrame()
+{
+    return lastFrame;
+}
+
+std::chrono::time_point<std::chrono::steady_clock> URGLidar::getLastFrameTime()
+{
+    return lastFrameTime;
+}
+
+bool URGLidar::createFrame()
+{
+    //How many scans to complete (1) and how many to skip (0).
+    int ret = urg_start_measurement(&urg, URG_DISTANCE, 1, 0);
+    if (ret != 0)
+    {
+        error = ret;
+        return false;
+    }
+    //Allocate memory to store the length data the scan will generate.
+    long *length_data = (long *)malloc(sizeof(long) * urg_max_data_size(&urg));
+    lastFrameTime = std::chrono::steady_clock::now();
+    //Record the time just before recording starts and start recording the frame.
+    int length_data_size = urg_get_distance(&urg, length_data, NULL);
+
+    //Build each shared Polar2D point and store them in a std::vector
+    std::vector<Polar2D> frame;
+    for (int i = 0; i < length_data_size; ++i)
+    {
+        Polar2D pd{length_data[i], urg_index2rad(&urg, i)};
+        frame.push_back(pd);
+    }
+    lastFrame = frame;
+    error = 0;
+    return true;
+}
+
+int URGLidar::getError()
+{
+    return error;
+}
+
+bool URGLidar::close()
+{
+    urg_close(&urg);
+    error = 0;
+    return true;
+}
+
+int main(int argc, char **argv)
+{
+    URGLidar lidar;
+    if (!lidar.open())
+    {
+        std::cout << "open failed with error code: " << lidar.getError() << std::endl;
+        return 1;
+    }
+    if (!lidar.createFrame())
+    {
+        std::cout << "create frame failed with error code: " << lidar.getError() << std::endl;
+        return 1;
+    }
+    std::vector<Polar2D> points = lidar.getLastFrame();
+    for (Polar2D p : points)
+    {
+        std::cout << "dist=" << p.r << ", theta=" << p.theta << std::endl;
+    }
+    if (!lidar.close())
+    {
+        std::cout << "close failed with error code: " << lidar.getError() << std::endl;
+        return 1;
+    }
+    return 0;
+}