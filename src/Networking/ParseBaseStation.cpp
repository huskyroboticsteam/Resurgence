
#include "Network.h"
#include "../Globals.h"
#include "json.hpp"
#include "CANUtils.h"
#include "ParseCAN.h"
#include <cmath>
#include <tgmath.h>

extern "C"
{
    #include "../HindsightCAN/CANMotorUnit.h"
}

#include <iostream>

using nlohmann::json;

json motor_status = {};

// It's important that all of these arrays are sorted in the same order (the indices correspond)
std::map<std::string, std::vector<std::string>> possible_keys = {{"motor", {}}, {"ik", {}}, {"drive", {}}}
possible_keys["motor"] = {"mode", "P", "I", "D", "PID target", "PWM target"};
possible_keys["ik"] = {"wrist_base_target", "hand_orientation_target"};
possible_keys["drive"] = {"forward_backward", "left_right"};

std::vector<int> motor_packet_ids = {
  ID_MOTOR_UNIT_MODE_SEL,
  ID_MOTOR_UNIT_PID_P_SET,
  ID_MOTOR_UNIT_PID_I_SET,
  ID_MOTOR_UNIT_PID_D_SET,
  ID_MOTOR_UNIT_PID_POS_TGT_SET,
  ID_MOTOR_UNIT_PWM_DIR_SET
};
std::vector<int> motor_packet_lengths = {
  2, 5, 5, 5, 5, 5
};

bool ParseMotorPacket(json &message);
bool SendCANPacketToMotor(json &message, int key_idx, uint16_t CAN_ID);

int getIndex(const std::vector<std::string> &arr, std::string &value)
{
  for (int i = 0; i < arr.size(); i++) {
    if (arr[i] == value) {
      return i;
    }
  }
  return -1;
}

bool ParseBaseStationPacket(char const* buffer)
{
  std::cout << "Message from base station: " << buffer << std::endl;
  json parsed_message = json::parse(buffer);
  // TODO proper input validation. Sometimes the rover crashes due to malformatted json
  std::string type = parsed_message["type"];
  std::cout << "Message type: " << type << std::endl;
  // TODO implement inverse kinematics
  if (type == "ik") {
    ParseIKPacket(parsed_message);
  if (type == "motor") {
    return ParseMotorPacket(parsed_message);
  }
}

<<<<<<< HEAD
void ParseIKPacket(json &message) {
  for (int key_idx = 0; key_idx < possible_keys["ik"].size(); key_idx++) {
    std::string key = possible_keys["ik"][key_idx];
    if (message[key] != nullptr) {
      if (message[key] == "wrist_base_target") {
        double x = message[key][0];
        double y = message[key][1];
	double z = message[key][2];
        //TODO Send arctan(y/x) to base joint
	
	double forward = sqrt(x*x + y*y);
	double height = z;

	double crossSection = sqrt(height*height + forward*forward);
	double shoulderAngleA = atan(height/forward);
	double elbowAngle = acos((crossSection*crossSection - ELBOW_LENGTH*ELBOW_LENGTH - SHOULDER_LENGTH*SHOULDER_LENGTH)/(-2*SHOULDER_LENGTH*ELBOW_LENGTH));
        double shoulderAngleB = asin(sin(elbowAngle)*ELBOW_LENGTH/crossSection);
	if (forward == 0)
	{
	  double shoulderAngle = M_PI/2 - shoulderAngleB;
	}
	else
        {
		shoulderAngle = M_PI - (shoulderAngleA + shoulderAngleB);
	}
	//TODO Send shoulderAngle and elbowAngle to shoulder and elbow joints
      }   
    }
  }
}

void ParseMotorPacket(json &message)
=======
bool ParseMotorPacket(json &message)
>>>>>>> cf5a71cf
{
  std::string motor = message["motor"];
  int motor_serial = getIndex(motor_group, motor);
  if (motor_serial < 0)
  {
    std::cout << "Unrecognized motor " << motor << std::endl;
    return false;
  }
  std::cout << "Parsing motor packet for motor " << motor << std::endl;
  motor_status[motor]["motor"] = motor;
  std::cout << "Original status: " << motor_status[motor] << std::endl;


  for (int key_idx = 0; key_idx < possible_keys["motor"].size(); key_idx++) {
    std::string key = possible_keys["motor"][key_idx];
    if (message[key] != nullptr && message[key] != motor_status[motor][key]) {
      std::cout << "Updating " << key << std::endl;
      uint16_t CAN_ID = ConstructCANID(PACKET_PRIORITY_NORMAL,
                                       DEVICE_GROUP_MOTOR_CONTROL,
                                       motor_serial);
      if (SendCANPacketToMotor(message, key_idx, CAN_ID)) {
        motor_status[motor][key] = message[key];
      } else {
        std::cout << "Failed to send CAN packet.\n";
        return false;
      }
    }
  }

  sendBaseStationPacket(motor_status[motor].dump());
  return true;
}

bool SendCANPacketToMotor(json &message, int key_idx, uint16_t CAN_ID) {
  std::string key = possible_keys["motor"][key_idx];
  int length = motor_packet_lengths[key_idx];
  int packet_id = motor_packet_ids[key_idx];
  uint8_t data[length];
  WritePacketIDOnly(data, packet_id);

  if (key == "mode") {
    std::string mode = message[key];
    if (mode == "PWM") {
      data[1] = MOTOR_UNIT_MODE_PWM;
    } else if (mode == "PID") {
      data[1] = MOTOR_UNIT_MODE_PID;
    } else {
      std::cout << "Error: unrecognized mode " << mode << std::endl;
      return false;
    }
  }
  else // key is one of P, I, D, PID target, or PWM target
  {
    uint32_t val = message[key];
    PackIntIntoDataMSBFirst(data, val, 1);
  }

  CANPacket p = ConstructCANPacket(CAN_ID, length, data);
  SendCANPacket(p);
  return true;
}<|MERGE_RESOLUTION|>--- conflicted
+++ resolved
@@ -64,7 +64,6 @@
   }
 }
 
-<<<<<<< HEAD
 void ParseIKPacket(json &message) {
   for (int key_idx = 0; key_idx < possible_keys["ik"].size(); key_idx++) {
     std::string key = possible_keys["ik"][key_idx];
@@ -96,10 +95,7 @@
   }
 }
 
-void ParseMotorPacket(json &message)
-=======
 bool ParseMotorPacket(json &message)
->>>>>>> cf5a71cf
 {
   std::string motor = message["motor"];
   int motor_serial = getIndex(motor_group, motor);
