--- conflicted
+++ resolved
@@ -75,11 +75,8 @@
 
 constexpr double WHEEL_RADIUS = 0.15;			 // Eyeballed
 constexpr double PWM_FOR_1RAD_PER_SEC = 5000; // Eyeballed
-<<<<<<< HEAD
-=======
 // This is a bit on the conservative side, but we heard an ominous popping sound at 20000.
 constexpr double MAX_PWM = 20000;
->>>>>>> b7a10cde
 
 bool setCmdVel(double dtheta, double dx) {
 	if (Globals::E_STOP && (dtheta != 0 || dx != 0))
@@ -97,27 +94,14 @@
 	int16_t left_pwm = (int16_t)(left_angular_vel * PWM_FOR_1RAD_PER_SEC);
 	log(LOG_TRACE, "dtheta %f dx %f right ground %f right angular %f right pwm %d\n",
 			dtheta, dx, right_ground_vel, right_angular_vel, right_pwm);
-<<<<<<< HEAD
-	// This is a bit on the conservative side, but we heard an ominous popping sound at 20000.
-	int16_t max_pwm = 15000;
-	double scale_down_factor = 1.0;
-	if (abs(right_pwm) > max_pwm) {
-		std::cout << "WARNING: requested too-large right PWM " << right_pwm << std::endl;
-		scale_down_factor = abs(right_pwm) / max_pwm;
-=======
 	double scale_down_factor = 1.0;
 	if (abs(right_pwm) > MAX_PWM) {
 		std::cout << "WARNING: requested too-large right PWM " << right_pwm << std::endl;
 		scale_down_factor = abs(right_pwm) / MAX_PWM;
->>>>>>> b7a10cde
 	}
 	if (abs(left_pwm) > MAX_PWM) {
 		std::cout << "WARNING: requested too-large left PWM " << left_pwm << std::endl;
-<<<<<<< HEAD
-		double scale_down_factor_left = abs(left_pwm) / max_pwm;
-=======
 		double scale_down_factor_left = abs(left_pwm) / MAX_PWM;
->>>>>>> b7a10cde
 		if (scale_down_factor_left > scale_down_factor) scale_down_factor = scale_down_factor_left;
 	}
 	right_pwm = (int16_t) (right_pwm / scale_down_factor);
