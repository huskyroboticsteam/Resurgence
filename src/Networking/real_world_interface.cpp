--- conflicted
+++ resolved
@@ -1,17 +1,14 @@
 #include <iostream>
 
 #include "../Globals.h"
-<<<<<<< HEAD
 #include "../camera/Camera.h"
 #include "../ar/Detector.h"
 #include "../log.h"
 #include "../simulator/utils.h"
 #include "../simulator/world_interface.h"
-=======
 #include "../gps/read_usb_gps.h"
 #include "json.hpp"
 #include "motor_interface.h"
->>>>>>> 2ba4ada8
 #include "CANUtils.h"
 #include "motor_interface.h"
 #include <set>
@@ -32,7 +29,6 @@
 constexpr size_t NUM_LANDMARKS = 11;
 
 void world_interface_init() {
-<<<<<<< HEAD
 	for(int i = 0; i < NUM_LANDMARKS; i++){
 		zero_landmarks.push_back({0.0, 0.0, 0.0});
 	}
@@ -52,10 +48,7 @@
 	} catch (std::exception& e) {
 		log(LOG_ERROR, "Error opening camera for AR tag detection:\n%s\n", e.what());
 	}
-=======
-  bool gps_success = startGPSThread();
-  return;
->>>>>>> 2ba4ada8
+	bool gps_success = startGPSThread();
 }
 
 constexpr double WHEEL_BASE = 1.0;			   // Distance between left and right wheels. Eyeballed
@@ -159,13 +152,6 @@
 	}
 }
 
-<<<<<<< HEAD
-transform_t readGPS() {
-	return toTransform({0, 0, 0});
-}
-
-=======
->>>>>>> 2ba4ada8
 transform_t readOdom() {
 	return toTransform({0, 0, 0});
 }
