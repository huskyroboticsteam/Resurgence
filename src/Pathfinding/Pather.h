#pragma once

class Pather {
    public:
        

        
        
    private:
<<<<<<< HEAD
    
    Node getTheClosestLocation();
    double distanceToTarget(Node currentLocation, Node target);

};
=======
}
>>>>>>> 2077c6e4b601b267b851263d7424f90fad6abc9d<|MERGE_RESOLUTION|>--- conflicted
+++ resolved
@@ -1,18 +1,14 @@
 #pragma once
-
+#include "Geometry.h"
 class Pather {
     public:
         
 
         
         
-    private:
-<<<<<<< HEAD
-    
+    private:   
     Node getTheClosestLocation();
-    double distanceToTarget(Node currentLocation, Node target);
+    double distanceToTarget(node_ptr currentLocation, node_ptr target);
+    bool isShorterDistance(double distanceA, double distanceB);
 
-};
-=======
-}
->>>>>>> 2077c6e4b601b267b851263d7424f90fad6abc9d+};