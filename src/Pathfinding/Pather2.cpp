#include "Pather2.h"
#include <vector>
#include <queue>
#include <iostream>
#include <cmath>
 
//matrix size
// #define ROW 10
// #define COL 10
 
// print functions for debugging
void print_point(std::queue<PointXY> q) {
   while (!q.empty())
   {
       std::cout << "(" << q.front().x << ",";
       std::cout << q.front().y << ")";
       q.pop();
   }
   std::cout << std::endl;
}
 
void print_queue(std::queue<Pather2::queueNode> q) {
   while (!q.empty())
   {
       std::queue<PointXY> temp = q.front().path;
       print_point(temp);
       std::cout << std::endl;
       q.pop();
   }
   std::cout << std::endl;
}
 
// returns full path
std::queue<PointXY> Pather2::BFS(PointXY dest){
    int rowNum[] = {-1,0,0,1, -1, 1, 1, -1};
    int rowCol[] = {0,-1,1,0, -1, -1, 1, 1};

    PointXY src = {5,5};
    std::queue<PointXY> error;
    error.push(src);
    //check if src and dest are represented with 1 not 0
    if ((obsMap.obstacle_map[(int)src.x][(int)src.y]) || (obsMap.obstacle_map[(int)dest.x][(int)dest.y])){
        //todo: change destination if destination is blocked
        return error;
    }

    obsMap.obstacle_map[(int)src.x][(int)src.y] = true;
    std::queue<Pather2::queueNode> q;
    std::queue<PointXY> newQueue;
    newQueue.push(src);
    Pather2::queueNode s = {src, 0, newQueue};
    q.push(s);

    // q is the queue of points that are waiting to be checked
    // curr.path is the path leading up to that point

    while (!q.empty()){
        //get front point in points to be checked and make it current
        Pather2::queueNode curr = q.front();
        PointXY pt = curr.pt;
        
        //check if current point is destination node
        if ((pt.x == dest.x) && (pt.y == dest.y)){
            //return first point after source in path to destination
            std::queue<PointXY> temp = curr.path;
            temp.pop();
            std::cout << "Final path: ";
            print_point(temp);
            
            return temp;
        }
        
        // pop current point off point to be checked
        q.pop();
        
        // iterate through adj points
        for (int i = 0; i < 8; i++){
            int row = pt.x + rowNum[i];
            int col = pt.y + rowCol[i];
            
            //((row >= 0) && (row < 21) && (col >= 0) && (col < 21))
            // check if adj point is not out of bounds and is not an obstacle
            if (((row >= 0) && (row < 21) && (col >= 0) && (col < 21)) && !obsMap.obstacle_map[row][col]){
                // set adj point as visited and push it to points to be checked(q)
                struct PointXY test = PointXY{(float)row, (float)col};
                std::queue<PointXY> addAdjPointToPath = curr.path;
                addAdjPointToPath.push(test);
                Pather2::queueNode adjNode = {PointXY{(float)row, (float)col}, curr.dist + 1, addAdjPointToPath};
                obsMap.obstacle_map[(int)adjNode.pt.x][(int)adjNode.pt.y] = true;
                q.push(adjNode);
            }
        }
        
    }
    return error;
}
 
// helper BFS method to return first point in path
<<<<<<< HEAD
PointXY Pather2::mainBFS(bool map[][21], PointXY dest) {
   std::queue<PointXY> path = BFS(map, dest);
   return path.front();
  
=======
PointXY Pather2::mainBFS(const std::vector<PointXY>& obstacles, float robotX, float robotY, PointXY dest) {
    obsMap.update(obstacles, robotX, robotY);
    std::queue<PointXY> path = BFS(dest);
    return path.front();
>>>>>>> e61ef2ea
}
 
PointXY getDest(PointXY GPSRobot, PointXY GPSDest) {
  
   const float PI = atan(1) * 4;
   struct PointXY dest;
   float ratioX = GPSDest.x - GPSRobot.x;
   float ratioY = GPSDest.y - GPSRobot.y;
  
   // check if dest directly horizontal or vertical
   if (ratioX == 0) {
       if (ratioY > 0) {
           dest.x = 10;
           dest.y = 0;
       } else {
           dest.x = 10;
           dest.y = 20;
       }
       return dest;
   } else if (ratioY == 0) {
       if (ratioX > 0) {
           dest.x = 20;
           dest.y = 10;
       } else {
           dest.x = 0;
           dest.y = 10;
       }
       return dest;
   }
   float ratio = ratioY / ratioX;
   float tanValue = atan(ratio) * 180 / PI;
  
   if (tanValue == 45) {
       dest.x = 0;
       dest.y = 20;
   } else if (tanValue == 135) {
       dest.x = 0;
       dest.y = 0;
   } else if (tanValue == 225) {
       dest.x = 0;
       dest.y = 20;
   }else if (tanValue == 315) {
       dest.x = 20;
       dest.y = 20;
   } else if (45 < tanValue && tanValue < 135) {
       int shiftInY = int((10 / ratioY) * ratioX);
       shiftInY += 10;
       dest.x = 0;
       dest.y = shiftInY;
   } else if (225 < tanValue && tanValue < 315) {
       int shiftInY = int((10 / ratioY) * ratioX);
       shiftInY += 10;
       dest.x = 20;
       dest.y = shiftInY;
   } else if ((tanValue > 315) || (tanValue < 45)){
       int shiftInX = int((10 / ratioX) * ratioY);
       shiftInX += 10;
       dest.x = shiftInX;
       dest.y = 20;
   } else if (135 < tanValue && tanValue < 225) {
       int shiftInX = int((10 / ratioX) * ratioY);
       shiftInX += 10;
       dest.x = shiftInX;
       dest.y = 0;
   }
   return dest;
}
 
 
//If the relative location of the target is put into some invalid coordinate (unreachable),
//then assign any neighbor valid coordinate as the new relative location, and make search again.
PointXY Pather2::relocateDestination(PointXY dest, int shrink_constant){
   if ((int)dest.x == 20 - shrink_constant) {
       switch((int)dest.y) {
           // return PointXY{dest.x - 1, }
           case 0: PointXY{dest.x - 1.0f, dest.y + 1.0f};
           //dest.x -= 1;
           //dest.y += 1;
           break;
           case 20: PointXY{dest.x - 1.0f, dest.y - 1.0f};
           //dest.x -= 1;
           //dest.y -= 1;
           break;
           default: PointXY{dest.x - 1.0f, dest.y};
           //dest.x -= 1;
       }
   } else if ((int)dest.x == 0 + shrink_constant) {
       switch((int)dest.y) {
           case 0: PointXY{dest.x + 1.0f, dest.y + 1.0f};
           // dest.x += 1;
           // dest.y += 1;
           break;
           case 20: PointXY{dest.x + 1.0f, dest.y - 1.0f};
           // dest.y -= 1;
           // dest.x += 1;
           break;
           default: PointXY{dest.x + 1.0f, dest.y};
       }
   } else if ((int)dest.y == 20 - shrink_constant) {
       return PointXY{dest.x, dest.y - 1.0f};
   } else if ((int)dest.y == 0 + shrink_constant) {
       return PointXY{dest.x, dest.y + 1.0f};
       //dest.y += 1;
   }
   return dest;
}
<<<<<<< HEAD

PointXY Pather2::getPath(bool map[][21], PointXY dest){
 PointXY rslt = mainBFS(map, dest);
 PointXY src = {4, 4};
 int shrink_constant = 0;
 while(rslt.x == -1 && rslt.y == -1) {
   dest = relocateDestination(dest, shrink_constant);
   //do something
   //relocate the relative coordinate of the original target (some functions to determinate new end point relative to our local map)
   rslt = mainBFS(map, dest);
   shrink_constant += 1;
 }
 return rslt;
}

=======
 
 
PointXY Pather2::getPath(const std::vector<PointXY>& obstacles, float robotX, float robotY, PointXY dest){
    PointXY rslt = mainBFS(obstacles, robotX, robotY, dest);
    PointXY src = {4, 4};
    int shrink_constant = 0;
    while(rslt.x == -1 && rslt.y == -1) {
        dest = relocateDestination(dest, shrink_constant);
        //do something
        //relocate the relative coordinate of the original target (some functions to determinate new end point relative to our local map)
        rslt = mainBFS(obstacles, robotX, robotY, dest);
        shrink_constant += 1;
    }
    return rslt;
}
 
// int returnHeading() {
//        struct PointXY GPS_src = {0,0};
//        struct PointXY GPS_dest = {70, 10};
//        struct PointXY destination = getDest(GPS_src, GPS_dest);
//        struct PointXY nextPoint = getPath(this->obsMap.obstacle_map, destination);
//        std::cout << "(" << destination.x << "," << destination.y << ")" << std::endl;
//        std::cout << "First point in path: ";
//        std::cout << "(" << nextPoint.x << "," << nextPoint.y << ")";
//        std::cout << "" << std::endl;
      
//        int xDiff = nextPoint.y - 10;
//        int yDiff = nextPoint.x - 10;
//        const float PI = atan(1) * 4;
//        int ratio = yDiff / xDiff;
//        float headingAngle = atan(ratio) * 180 / PI;
//        headingAngle -= 90;
//        return headingAngle;
// }

 
>>>>>>> e61ef2ea
//int main() {
   // bool map[ROW][COL] = {{true, false, true, false, true, false, true, true, false, true},
   //                       {true, true, false, false, true, true, true, false, true, true},
   //                       {false, false, false, false, true, true, false, true, false, true},
   //                       {false, false, false, true, false, true, false, false, true, true},
   //                       {false, true, false, true, false, true, false, false, false, false},
   //                       {true, false, true, false, true, false, true, false, true, false},
   //                       {false, false, false, false, false, true, true, true, false, false},
   //                       {false, true, false, false, false, false, false, false, true, true},
   //                       {true, true, true, false, false, true, true, false, false, true},
   //                       {false, false, true, true, true, false, true, true, true, false}};
   // struct Pather2::point destination = {9,9};
   // struct Pather2::point nextPoint = getPath(map, destination);
   // struct Pather2::point GPS_src = {0,0};
   // struct Pather2::point GPS_dest = {70, 10};
   // struct Pather2::point dest = getDest(GPS_src, GPS_dest);
   // std::cout << "(" << dest.x << "," << dest.y << ")" << std::endl;
   // std::cout << "First point in path: ";
   // std::cout << "(" << nextPoint.x << "," << nextPoint.y << ")";
   // std::cout << "" << std::endl;
   //return 0;
//}<|MERGE_RESOLUTION|>--- conflicted
+++ resolved
@@ -96,17 +96,10 @@
 }
  
 // helper BFS method to return first point in path
-<<<<<<< HEAD
-PointXY Pather2::mainBFS(bool map[][21], PointXY dest) {
-   std::queue<PointXY> path = BFS(map, dest);
-   return path.front();
-  
-=======
 PointXY Pather2::mainBFS(const std::vector<PointXY>& obstacles, float robotX, float robotY, PointXY dest) {
     obsMap.update(obstacles, robotX, robotY);
     std::queue<PointXY> path = BFS(dest);
     return path.front();
->>>>>>> e61ef2ea
 }
  
 PointXY getDest(PointXY GPSRobot, PointXY GPSDest) {
@@ -213,24 +206,6 @@
    }
    return dest;
 }
-<<<<<<< HEAD
-
-PointXY Pather2::getPath(bool map[][21], PointXY dest){
- PointXY rslt = mainBFS(map, dest);
- PointXY src = {4, 4};
- int shrink_constant = 0;
- while(rslt.x == -1 && rslt.y == -1) {
-   dest = relocateDestination(dest, shrink_constant);
-   //do something
-   //relocate the relative coordinate of the original target (some functions to determinate new end point relative to our local map)
-   rslt = mainBFS(map, dest);
-   shrink_constant += 1;
- }
- return rslt;
-}
-
-=======
- 
  
 PointXY Pather2::getPath(const std::vector<PointXY>& obstacles, float robotX, float robotY, PointXY dest){
     PointXY rslt = mainBFS(obstacles, robotX, robotY, dest);
@@ -266,7 +241,6 @@
 // }
 
  
->>>>>>> e61ef2ea
 //int main() {
    // bool map[ROW][COL] = {{true, false, true, false, true, false, true, true, false, true},
    //                       {true, true, false, false, true, true, true, false, true, true},
