#include "ObstacleMap.h"
#include <iostream>
#include <cstdlib>

//gets robot position
inline void ObstacleMap::getRobotPosition(float &robotX, float &robotY)
{
    robotX = 0.0f;//GPS.lat TBD
    robotY = 0.0f;//GPS.long TBD
}


//sets all values in ObstacleMap to false
void ObstacleMap::resetObstacleMap()
{
    for (int i = 0; i < size; i++)
    {
        for (int j = 0; j < size; j++)
        {
           ObstacleMap::obstacle_map[i][j] = false;
        }
    }
}

// rounds up/down based on direction being true/false
// true = up, false = down
int ObstacleMap::transform(int val, bool direction)
{
    if(direction)
    {
        return val + (int)(step_size - (val % step_size));
    }
    return val - (int)(val % step_size);
}

//rebuilds ObstacleMap with given Obstacles
void ObstacleMap::update(std::vector<Point> obstacles)
{
    float robotX = 0.0f;
    float robotY = 0.0f;
    getRobotPosition(robotX, robotY);
    resetObstacleMap();
<<<<<<< HEAD
    std::vector<std::shared_ptr<const MapObstacle>> data = getData(robotX, robotY);
    std::cout << data.size();
=======
>>>>>>> ab2cab40
    int x, y;
    for (int i = 0; i < obstacles.size(); i++) {
        //filter which obstacles we want to plot
        if (obstacles[i].x <= (robotX + radius) && obstacles[i].x >= (robotX - radius) 
        && obstacles[i].y <= (robotX + radius) && obstacles[i].y >= (robotX - radius)) {
            x = (int)(obstacles[i].x - robotX + radius/step_size);
            y = (int)(obstacles[i].y - robotY + radius/step_size);
            modifyObstacleMap(x, y);
        }
    }
}

<<<<<<< HEAD
=======
//rounds given coordinates up/down to obstacle_map indices,
//sets four elements around given coordinates as blocked
>>>>>>> ab2cab40
inline void ObstacleMap::modifyObstacleMap(int x, int  y)
{
    if (transform(y, true) < size && transform(x, true) < size) {
        obstacle_map[transform(y, true)][transform(x, true)] = true;
    }
    if (transform(y, true) < size && transform(x, false) < size) {
        obstacle_map[transform(y, true)][transform(x, false)] = true;
    }
    if (transform(y, false) < size && transform(x, true) < size) {
        obstacle_map[transform(y, false)][transform(x, true)] = true;
    }
    if (transform(y, false) < size && transform(x, false) < size) {
        obstacle_map[transform(y, false)][transform(x, false)] = true;
    }
}

//for testing purposes only, prints a visual representation of ObstacleMap
//where 1 is an obstacle and 0 is empty
void ObstacleMap::print()
{
    for (int i = 0; i < size; i++)
    {
        for(int j = 0; j < size; j++)
        {
            if(ObstacleMap::obstacle_map[i][j])
            {
                std::cout << "1 ";
            }else
            {
                std::cout << "0 ";
            }
        }
        std::cout << std::endl;
    } 
<<<<<<< HEAD
}

ObstacleMap::ObstacleMap(EnvMap& envmap) : slam_map(envmap)
{
    updateObstacleMap();
}


// int main()
// {
//     ObstacleMap map = ObstacleMap();
//     map.print();
// };


//old tester mapobstacle
// #pragma once
// #include <vector>

// struct Vec2
// {
// public:
//     float x;
//     float y;
// };

// struct MapObstacle
// {
// public:
//     std::vector<Vec2> points;
// };
=======
}
>>>>>>> ab2cab40
<|MERGE_RESOLUTION|>--- conflicted
+++ resolved
@@ -40,11 +40,6 @@
     float robotY = 0.0f;
     getRobotPosition(robotX, robotY);
     resetObstacleMap();
-<<<<<<< HEAD
-    std::vector<std::shared_ptr<const MapObstacle>> data = getData(robotX, robotY);
-    std::cout << data.size();
-=======
->>>>>>> ab2cab40
     int x, y;
     for (int i = 0; i < obstacles.size(); i++) {
         //filter which obstacles we want to plot
@@ -57,11 +52,8 @@
     }
 }
 
-<<<<<<< HEAD
-=======
 //rounds given coordinates up/down to obstacle_map indices,
 //sets four elements around given coordinates as blocked
->>>>>>> ab2cab40
 inline void ObstacleMap::modifyObstacleMap(int x, int  y)
 {
     if (transform(y, true) < size && transform(x, true) < size) {
@@ -96,38 +88,4 @@
         }
         std::cout << std::endl;
     } 
-<<<<<<< HEAD
-}
-
-ObstacleMap::ObstacleMap(EnvMap& envmap) : slam_map(envmap)
-{
-    updateObstacleMap();
-}
-
-
-// int main()
-// {
-//     ObstacleMap map = ObstacleMap();
-//     map.print();
-// };
-
-
-//old tester mapobstacle
-// #pragma once
-// #include <vector>
-
-// struct Vec2
-// {
-// public:
-//     float x;
-//     float y;
-// };
-
-// struct MapObstacle
-// {
-// public:
-//     std::vector<Vec2> points;
-// };
-=======
-}
->>>>>>> ab2cab40
+}