#include "ObstacleMap.h"
#include <iostream>

//sets all values in ObstacleMap to false
inline void ObstacleMap::resetObstacleMap()
{
    for (int i = 0; i < size; i++)
    {
        for (int j = 0; j < size; j++)
        {
           ObstacleMap::obstacle_map[i][j] = false;
        }
    }
}

//returns true if coordinate is within bounds of square ObstacleMap
inline bool inBounds(int coordinate)
{
    return coordinate < ObstacleMap::size && coordinate >= 0;
}

//rebuilds ObstacleMap with given Obstacles
void ObstacleMap::update(const std::vector<PointXY>& obstacles, float robotX, float robotY)
{
    this->robotX = robotX;
    this->robotY = robotY;
    resetObstacleMap();
    int x, y;
    for (const PointXY &p : obstacles) {
        x = static_cast<int>(p.x - robotX) + radius;
        y = static_cast<int>(p.y - robotY) + radius;
        if (inBounds(x) && inBounds(y))
        {
            modifyObstacleMap(x,y);
        } 
    }
}

//rounds given coordinates up/down to obstacle_map indices,
//sets four elements around given coordinates as blocked
inline void ObstacleMap::modifyObstacleMap(int x, int y)
{
    if (y + 1 < size && x + 1 < size) {
        obstacle_map[y + 1][x + 1] = true;
    }
    if (y + 1 < size && x >= 0) {
        obstacle_map[y + 1][x] = true;
    }
    if (y >= 0 && x + 1 < size) {
        obstacle_map[y][x + 1] = true;
    }
    if (y >= 0 && x >= 0) {
        obstacle_map[y][x] = true;
    }
}

//for testing purposes only, prints a visual representation of ObstacleMap
//where 1 is an obstacle and 0 is empty
void ObstacleMap::print()
{
    for (int y = size-1; y >= 0; y--)
    {
        for(int x = 0; x < size; x++)
        {
            if(ObstacleMap::obstacle_map[y][x])
            {
                std::cout << "1 ";
            }else
            {
                std::cout << "0 ";
            }
        }
        std::cout << std::endl;
<<<<<<< HEAD
    }
=======
    } 
>>>>>>> e61ef2ea
}<|MERGE_RESOLUTION|>--- conflicted
+++ resolved
@@ -71,9 +71,5 @@
             }
         }
         std::cout << std::endl;
-<<<<<<< HEAD
     }
-=======
-    } 
->>>>>>> e61ef2ea
 }