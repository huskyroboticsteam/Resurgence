#include "ObstacleMap.h"
#include <cstdlib>
#include <iostream>
//vector and EnvMap.h included in PathMap.h

inline std::vector<std::shared_ptr<const MapObstacle>> ObstacleMap::getData(float robotX, float robotY)
{
    //following method needs global coords
    return slam_map.findObjectsWithinSquare(this->radius, robotX, robotY);//floats
<<<<<<< HEAD
    //std::vector<std::shared_ptr<MapObstacle>> temp;
    // for (int i = 0; i < 8; i++)
    // {
    //     MapObstacle m;
    //     for (int j = 0; j < i; j++)
    //     {
    //         m.points.push_back(Vec2{rand() % 21 - 11, rand() % 21 - 11});
    //     } 
    //     MapObstacle& n = m;
    //     temp.push_back(std::make_shared<MapObstacle>(n));
    // }
    // MapObstacle m;
    // m.points.push_back(Vec2{10.0f, 9.0f});
    // MapObstacle& n = m;
    // temp.push_back(std::make_shared<MapObstacle>(n));
=======

    // create test obstacles, simulates data recieved from EnvMap

    /* std::vector<std::shared_ptr<MapObstacle>> temp;
    for (int i = 0; i < 8; i++)
    {
        MapObstacle m;
        for (int j = 0; j < i; j++)
        {
            m.points.push_back(Vec2{rand() % 21 - 11, rand() % 21 - 11});
        }
        MapObstacle& n = m;
        temp.push_back(std::make_shared<MapObstacle>(n));
    }
    MapObstacle m;
    m.points.push_back(Vec2{10.0f, 9.0f});
    MapObstacle& n = m;
    temp.push_back(std::make_shared<MapObstacle>(n));
>>>>>>> 471983f8
    
    return temp; // delete once EnvMap.h is included, use findObjectsWthinSquare */
}

void ObstacleMap::resetObstacleMap()
{
    for (int i = 0; i < size; i++)
    {
        for (int j = 0; j < size; j++)
        {
           ObstacleMap::obstacle_map[i][j] = false;
        }
    }
}

int ObstacleMap::transform(int val, bool direction)
{
    if(direction)
    {
        return val + (int)(step_size -  fmodf(val, step_size));
    }else
    {
        return val - (int)fmodf(val, step_size);
    }
}

void ObstacleMap::updateObstacleMap()
{
    float robotX = 0.0f;
    float robotY = 0.0f;
    slam_map.getRobotPosition(robotX, robotY); // from EnvMap
    resetObstacleMap();
    std::vector<std::shared_ptr<const MapObstacle>> data = getData(robotX, robotY);
    std::cout << data.size();
    int x, y;
    for (int i = 0; i < data.size(); i++)
    {
        for (int j = 0; j < data[i]->points.size(); j++)
        {
            Vec2 point = data[i]->points[j];
            x = (int)(point.x - robotX + radius/step_size);
            y = (int)(point.y - robotY + radius/step_size);
            modifyObstacleMap(x,y);   
        }
    }
}

inline void ObstacleMap::modifyObstacleMap(int x, int  y)
{
    //set four points surrounding given point as blocked
    //likely blocked areas will overlap from proxity of points in MapObstacle
    if (transform(y, true) < size && transform(x, true) < size) {
        obstacle_map[transform(y, true)][transform(x, true)] = true;
    }
    if (transform(y, true) < size && transform(x, false) < size) {
        obstacle_map[transform(y, true)][transform(x, false)] = true;
    }
    if (transform(y, false) < size && transform(x, true) < size) {
        obstacle_map[transform(y, false)][transform(x, true)] = true;
    }
    if (transform(y, false) < size && transform(x, false) < size) {
        obstacle_map[transform(y, false)][transform(x, false)] = true;
    }
}

void ObstacleMap::print()
{
    for (int i = 0; i < size; i++)
    {
        for(int j = 0; j < size; j++)
        {
            if(ObstacleMap::obstacle_map[i][j])
            {
                std::cout << "1 ";
            }else
            {
                std::cout << "0 ";
            }
        }
        std::cout << std::endl;
    } 
}

ObstacleMap::ObstacleMap(EnvMap& envmap) : slam_map(envmap)
{
    updateObstacleMap();
}


// int main()
// {
//     ObstacleMap map = ObstacleMap();
//     map.print();
// };


//old tester mapobstacle
// #pragma once
// #include <vector>

// struct Vec2
// {
// public:
//     float x;
//     float y;
// };

// struct MapObstacle
// {
// public:
//     std::vector<Vec2> points;
// };<|MERGE_RESOLUTION|>--- conflicted
+++ resolved
@@ -7,7 +7,6 @@
 {
     //following method needs global coords
     return slam_map.findObjectsWithinSquare(this->radius, robotX, robotY);//floats
-<<<<<<< HEAD
     //std::vector<std::shared_ptr<MapObstacle>> temp;
     // for (int i = 0; i < 8; i++)
     // {
@@ -23,28 +22,7 @@
     // m.points.push_back(Vec2{10.0f, 9.0f});
     // MapObstacle& n = m;
     // temp.push_back(std::make_shared<MapObstacle>(n));
-=======
-
-    // create test obstacles, simulates data recieved from EnvMap
-
-    /* std::vector<std::shared_ptr<MapObstacle>> temp;
-    for (int i = 0; i < 8; i++)
-    {
-        MapObstacle m;
-        for (int j = 0; j < i; j++)
-        {
-            m.points.push_back(Vec2{rand() % 21 - 11, rand() % 21 - 11});
-        }
-        MapObstacle& n = m;
-        temp.push_back(std::make_shared<MapObstacle>(n));
-    }
-    MapObstacle m;
-    m.points.push_back(Vec2{10.0f, 9.0f});
-    MapObstacle& n = m;
-    temp.push_back(std::make_shared<MapObstacle>(n));
->>>>>>> 471983f8
     
-    return temp; // delete once EnvMap.h is included, use findObjectsWthinSquare */
 }
 
 void ObstacleMap::resetObstacleMap()
