--- conflicted
+++ resolved
@@ -19,11 +19,6 @@
     // map is always 21x21 2d array
 
     // returns full path
-<<<<<<< HEAD
-    std::queue<PointXY> BFS(bool map[][21], PointXY dest);
-    PointXY mainBFS(bool map[][21], PointXY dest);
-    PointXY getPath(bool map[][21], PointXY dest);
-=======
     std::queue<PointXY> BFS(PointXY dest);
     
     PointXY mainBFS(const std::vector<PointXY>& obstacles, float robotX, float robotY, PointXY dest);
@@ -31,7 +26,6 @@
     PointXY getPath(const std::vector<PointXY>& obstacles, float robotX, float robotY, PointXY dest);
     
     
->>>>>>> e61ef2ea
     PointXY relocateDestination(PointXY dest, int shrink_constant);
     // int returnHeading();
 };