--- conflicted
+++ resolved
@@ -17,12 +17,7 @@
 #include "HindsightCAN/CANCommon.h"
 }
 
-<<<<<<< HEAD
-enum class targetmode_t
-{
-=======
 enum class targetmode_t {
->>>>>>> f06734c3
 	step,
 	sinusoidal
 };
