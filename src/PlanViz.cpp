--- conflicted
+++ resolved
@@ -14,13 +14,6 @@
 		: Node("plan_visualization"),
 			lidar_scan({}),
 			viz_window("Planning visualization"),
-<<<<<<< HEAD
-			plan_sub(this->create_subscription<geometry_msgs::msg::Point>("plan_viz", 100, std::bind(&PlanViz::plan_callback, this, _1))),
-			curr_pose_sub(this->create_subscription<geometry_msgs::msg::Point>("current_pose", 100, std::bind(&PlanViz::curr_pose_callback, this, _1))),
-			next_pose_sub(this->create_subscription<geometry_msgs::msg::Point>("next_pose", 100, std::bind(&PlanViz::next_pose_callback, this, _1))),
-			lidar_sub(this->create_subscription<geometry_msgs::msg::Point>("lidar_scan", 100, std::bind(&PlanViz::lidar_callback, this, _1))),
-			gate_sub(this->create_subscription<geometry_msgs::msg::PoseArray>("gate_targets", 100, std::bind(&PlanViz::gate_callback, this, _1)))
-=======
 			plan_sub(
 					this->create_subscription<geometry_msgs::msg::Point>(
 						"plan_viz", 100, std::bind(&PlanViz::plan_callback, this, _1))),
@@ -33,10 +26,12 @@
 			lidar_sub(
 					this->create_subscription<geometry_msgs::msg::Point>(
 						"lidar_scan", 100, std::bind(&PlanViz::lidar_callback, this, _1))),
+			gate_sub(
+					this->create_subscription<geometry_msgs::msg::PoseArray>(
+						"gate_targets", 100, std::bind(&PlanViz::gate_callback, this, _1))),
 			landmarks_sub(
 					this->create_subscription<geometry_msgs::msg::PoseArray>(
 						"landmarks", 100, std::bind(&PlanViz::landmarks_callback, this, _1)))
->>>>>>> 1462088f
 	{
 		viz_window.display();
 	}
@@ -57,14 +52,16 @@
 		lidar_scan.push_back({message->x, message->y, message->z});
 	}
 
-<<<<<<< HEAD
 	void gate_callback(const geometry_msgs::msg::PoseArray::SharedPtr message)
 	{
 		for (auto gate : message->poses)
 		{
-			viz_window.drawRobot(toTransform({gate.position.x, gate.position.y, gate.position.z}), sf::Color::Green);
+			viz_window.drawRobot(
+				toTransform({gate.position.x, gate.position.y, gate.position.z}),
+				sf::Color::Green);
 		}
-=======
+	}
+
 	void landmarks_callback(const geometry_msgs::msg::PoseArray::SharedPtr message)
 	{
 		points_t landmarks {};
@@ -72,7 +69,6 @@
 			landmarks.push_back({l.position.x, l.position.y, l.position.x});
 		}
 		viz_window.drawPoints(landmarks, sf::Color::Blue, 5);
->>>>>>> 1462088f
 	}
 
 	void plan_callback(const geometry_msgs::msg::Point::SharedPtr message)
@@ -97,11 +93,8 @@
 	rclcpp::Subscription<geometry_msgs::msg::Point>::SharedPtr curr_pose_sub;
 	rclcpp::Subscription<geometry_msgs::msg::Point>::SharedPtr next_pose_sub;
 	rclcpp::Subscription<geometry_msgs::msg::Point>::SharedPtr lidar_sub;
-<<<<<<< HEAD
 	rclcpp::Subscription<geometry_msgs::msg::PoseArray>::SharedPtr gate_sub;
-=======
 	rclcpp::Subscription<geometry_msgs::msg::PoseArray>::SharedPtr landmarks_sub;
->>>>>>> 1462088f
 };
 
 int main(int argc, char **argv)
