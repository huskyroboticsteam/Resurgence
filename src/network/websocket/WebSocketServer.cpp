--- conflicted
+++ resolved
@@ -117,19 +117,12 @@
 		if (!entry->second.client.has_value()) {
 			return true;
 		} else {
-<<<<<<< HEAD
+			auto existingConn = server.get_con_from_hdl(entry->second.client.value());
 			LOG_F(INFO,
-				  "Server=%s, Endpoint=%s : Rejected connection from %s - A client is already "
-				  "connected!",
-				  serverName.c_str(), path.c_str(), conn->get_remote_endpoint().c_str());
-=======
-			auto existingConn = server.get_con_from_hdl(entry->second.client.value());
-			log(LOG_INFO,
 				"Server=%s, Endpoint=%s : Rejected connection from %s - A client is already "
 				"connected: %s\n",
 				serverName.c_str(), path.c_str(), conn->get_remote_endpoint().c_str(),
 				existingConn->get_remote_endpoint().c_str());
->>>>>>> b8ff2a6f
 			return false;
 		}
 	} else {
