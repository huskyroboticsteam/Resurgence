--- conflicted
+++ resolved
@@ -152,27 +152,6 @@
 				this->setArmIKEnabled(false);
 			}
 		}
-<<<<<<< HEAD
-		DataPoint<navtypes::Vectord<Constants::arm::IK_MOTORS.size()>> armJointPositions =
-			robot::getMotorPositionsRad(Constants::arm::IK_MOTORS);
-
-		// TODO: there should be a better way of handling invalid data than crashing.
-		// It should somehow just not enable IK, but then it needs to communicate back to MC
-		// that IK wasn't enabled?
-		assert(armJointPositions.isValid());
-
-		auto o = control::PlanarArmController<2>::makeController(armJointPositions,
-					Globals::planarArmKinematics, Constants::arm::SAFETY_FACTOR);
-		if (o) {
-			Globals::planarArmController.emplace(std::move(*o));
-		}
-
-		if (Globals::planarArmController.has_value()) {
-			Globals::armIKEnabled = true;
-			_arm_ik_repeat_thread = std::thread(&MissionControlProtocol::updateArmIKRepeatTask, this);
-		}
-=======
->>>>>>> 3ab76c7f
 	} else {
 		this->setArmIKEnabled(false);
 		if (_arm_ik_repeat_thread.joinable()) {
