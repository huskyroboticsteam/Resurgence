--- conflicted
+++ resolved
@@ -187,16 +187,10 @@
 		double orientW = cos(heading.getData() / 2);
 		double posX = gps.getData()[0];
 		double posY = gps.getData()[1];
-<<<<<<< HEAD
-		double posZ = 1.0;
+		double posZ = 0.0;
 		double recency = util::durationToSec(dataclock::now() - gps.getTime()) > util::durationToSec(dataclock::now() - heading.getTime()) 
 		? util::durationToSec(dataclock::now() - gps.getTime()) : util::durationToSec(dataclock::now() - heading.getTime());
-		json msg = {{"type", TELEM_DATA_REP_TYPE},
-=======
-		double posZ = 0.0;
-		double recency = util::durationToSec(dataclock::now() - gps.getTime());
 		json msg = {{"type", ROVER_POS_REP_TYPE},
->>>>>>> 7d1ea4c7
 					{"orientW", orientW},
 					{"orientX", orientX},
 					{"orientY", orientY},
