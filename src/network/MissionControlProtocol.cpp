#include "MissionControlProtocol.h"

#include "../Constants.h"
#include "../Globals.h"
#include "../base64/base64_img.h"
#include "../log.h"
#include "../utils/json.h"
#include "../world_interface/data.h"
#include "../world_interface/world_interface.h"

#include <chrono>
#include <functional>
#include <mutex>
#include <shared_mutex>
#include <thread>
#include <unordered_map>
#include <unordered_set>

using namespace robot::types;
using namespace std::chrono_literals;

namespace net {
namespace mc {

using val_t = json::value_t;
using robot::types::mountedperipheral_t;
using std::placeholders::_1;
using websocket::connhandler_t;
using websocket::msghandler_t;
using websocket::validator_t;

const std::chrono::milliseconds TELEM_REPORT_PERIOD = 100ms;

// TODO: possibly use frozen::string for this so we don't have to use raw char ptrs
// request keys
constexpr const char* EMERGENCY_STOP_REQ_TYPE = "emergencyStopRequest";
constexpr const char* OPERATION_MODE_REQ_TYPE = "operationModeRequest";
constexpr const char* DRIVE_REQ_TYPE = "driveRequest";
constexpr const char* ARM_IK_ENABLED_TYPE = "setArmIKEnabled";
constexpr const char* MOTOR_POWER_REQ_TYPE = "motorPowerRequest";
constexpr const char* JOINT_POWER_REQ_TYPE = "jointPowerRequest";
constexpr const char* MOTOR_POSITION_REQ_TYPE = "motorPositionRequest";
constexpr const char* JOINT_POSITION_REQ_TYPE = "jointPositionRequest";
constexpr const char* CAMERA_STREAM_OPEN_REQ_TYPE = "cameraStreamOpenRequest";
constexpr const char* CAMERA_STREAM_CLOSE_REQ_TYPE = "cameraStreamCloseRequest";

// report keys
constexpr const char* MOTOR_STATUS_REP_TYPE = "motorStatusReport";
constexpr const char* CAMERA_STREAM_REP_TYPE = "cameraStreamReport";
constexpr const char* LIDAR_REP_TYPE = "lidarReport";
constexpr const char* MOUNTED_PERIPHERAL_REP_TYPE = "mountedPeripheralReport";
constexpr const char* JOINT_POSITION_REP_TYPE = "jointPositionReport";
constexpr const char* ROVER_POS_REP_TYPE = "roverPositionReport";
// TODO: add support for missing report types
// autonomousPlannedPathReport, poseConfidenceReport

/**
   Set power for all joints to zero.
 */
static void stopAllJoints();

/*///////////////// VALIDATORS/HANDLERS ////////////////////

  For each protocol message type, there is a pair of functions in this section: a validator and
  a handler. The validator will return a boolean depending on whether or not a message is valid
  for this type, and the handler will perform the required actions for dealing with a message
  of the type. NOTE: handlers expect valid messages, so call validator first
*/

static bool validateEmergencyStopRequest(const json& j) {
	return util::validateKey(j, "stop", val_t::boolean);
}

void MissionControlProtocol::handleEmergencyStopRequest(const json& j) {
	bool stop = j["stop"];
	if (stop) {
		this->stopAndShutdownPowerRepeat();
		robot::emergencyStop();
		log(LOG_ERROR, "Emergency stop!\n");
	} else if (!Globals::AUTONOMOUS) {
		// if we are leaving e-stop (and NOT in autonomous), restart the power repeater
		this->startPowerRepeat();
	}
	// TODO: reinit motors
	Globals::E_STOP = stop;
	Globals::armIKEnabled = false;
}

static bool validateOperationModeRequest(const json& j) {
	return util::validateKey(j, "mode", val_t::string) &&
		   util::validateOneOf(j, "mode", {"teleoperation", "autonomous"});
}

void MissionControlProtocol::handleOperationModeRequest(const json& j) {
	std::string mode = j["mode"];
	Globals::AUTONOMOUS = (mode == "autonomous");
	if (Globals::AUTONOMOUS) {
		// if we have entered autonomous mode, we need to stop all the power repeater stuff.
		this->stopAndShutdownPowerRepeat();
	} else {
		// if we have left autonomous mode, we need to start the power repeater again.
		this->startPowerRepeat();
	}
}

static bool validateDriveRequest(const json& j) {
	std::string msg = j.dump();
	return util::hasKey(j, "straight") && util::validateRange(j, "straight", -1, 1) &&
		   util::hasKey(j, "steer") && util::validateRange(j, "steer", -1, 1);
}

static bool validateArmIKEnable(const json& j) {
	return util::validateKey(j, "enabled", val_t::boolean);
}

void MissionControlProtocol::handleDriveRequest(const json& j) {
	// TODO: ignore this message if we are in autonomous mode.
	// fit straight and steer to unit circle; i.e. if |<straight, steer>| > 1, scale each
	// component such that <straight, steer> is a unit vector.
	double straight = j["straight"];
	double steer = -j["steer"].get<double>();
	double norm = std::sqrt(std::pow(straight, 2) + std::pow(steer, 2));
	double dx = Constants::MAX_WHEEL_VEL * (norm > 1 ? straight / norm : straight);
	double dtheta = Constants::MAX_DTHETA * (norm > 1 ? steer / norm : steer);
	log(LOG_TRACE, "{straight=%.2f, steer=%.2f} -> setCmdVel(%.4f, %.4f)\n", straight, steer,
		dtheta, dx);
	this->setRequestedCmdVel(dtheta, dx);
}

void MissionControlProtocol::handleSetArmIKEnabled(const json& j) {
	bool enabled = j["enabled"];
	if (enabled) {
		Globals::armIKEnabled = false;
		if (_arm_ik_repeat_thread.joinable()) {
			_arm_ik_repeat_thread.join();
		}
<<<<<<< HEAD
		navtypes::Vectord<Constants::arm::IK_MOTORS.size()> armJointPositions;
		for (size_t i = 0; i < Constants::arm::IK_MOTORS.size(); i++) {
			auto positionDataPoint = robot::getMotorPos(Constants::arm::IK_MOTORS[i]);
			assert(positionDataPoint.isValid()); // crash if data is not valid
			double position = static_cast<double>(positionDataPoint.getData());
			position *= M_PI / 180.0 / 1000.0;
			armJointPositions(i) = position;
		}
		Globals::planarArmController.set_setpoint(armJointPositions);
=======
		DataPoint<navtypes::Vectord<Constants::arm::IK_MOTORS.size()>> armJointPositions =
			robot::getMotorPositionsRad(Constants::arm::IK_MOTORS);
		// TODO: there should be a better way of handling invalid data than crashing.
		// It should somehow just not enable IK, but then it needs to communicate back to MC
		// that IK wasn't enabled?
		assert(armJointPositions.isValid());
		Globals::planarArmController.set_setpoint(armJointPositions.getData());
>>>>>>> c39dbd41
		Globals::armIKEnabled = true;
		_arm_ik_repeat_thread =
			std::thread(&MissionControlProtocol::updateArmIKRepeatTask, this);
	} else {
		Globals::armIKEnabled = false;
		if (_arm_ik_repeat_thread.joinable()) {
			_arm_ik_repeat_thread.join();
		}
	}
}

void MissionControlProtocol::setRequestedCmdVel(double dtheta, double dx) {
	{
		std::lock_guard<std::mutex> power_lock(this->_joint_power_mutex);
		this->_last_cmd_vel = {dtheta, dx};
	}
	robot::setCmdVel(dtheta, dx);
}

static bool validateJoint(const json& j) {
	return util::validateKey(j, "joint", val_t::string) &&
<<<<<<< HEAD
		   util::validateOneOf(j, "joint",
							   {"armBase", "shoulder", "elbow", "forearm", "wrist", "hand",
								"ikUp", "ikForward"});
=======
		   std::any_of(all_jointid_t.begin(), all_jointid_t.end(), [&](const auto& joint) {
			   return j["joint"].get<std::string>() == util::to_string(joint);
		   });
>>>>>>> c39dbd41
}

static bool validateJointPowerRequest(const json& j) {
	return validateJoint(j) && util::validateRange(j, "power", -1, 1);
}

void MissionControlProtocol::handleJointPowerRequest(const json& j) {
	// TODO: ignore this message if we are in autonomous mode.
	using robot::types::jointid_t;
	using robot::types::name_to_jointid;
	std::string joint = j["joint"];
	double power = j["power"];
	auto it = name_to_jointid.find(util::freezeStr(joint));
	if (it != name_to_jointid.end()) {
		jointid_t joint_id = it->second;
		setRequestedJointPower(joint_id, power);
	}
}

void MissionControlProtocol::sendRoverPos() {
	auto heading = robot::readIMUHeading();
	auto gps = robot::readGPS();
	if (gps.isValid() && heading.isValid()) {
		double orientX = 0.0;
		double orientY = 0.0;
		double orientZ = std::sin(heading.getData() / 2);
		double orientW = std::cos(heading.getData() / 2);
		double posX = gps.getData()[0];
		double posY = gps.getData()[1];
		double posZ = 0.0;
		double gpsRecency = util::durationToSec(dataclock::now() - gps.getTime());
		double headingRecency = util::durationToSec(dataclock::now() - heading.getTime());
		double recency = std::max(gpsRecency, headingRecency);
		json msg = {{"type", ROVER_POS_REP_TYPE},
					{"orientW", orientW},
					{"orientX", orientX},
					{"orientY", orientY},
					{"orientZ", orientZ},
					{"posX", posX},
					{"posY", posY},
					{"posZ", posZ},
					{"recency", recency}};
		this->_server.sendJSON(Constants::MC_PROTOCOL_NAME, msg);
	}
}

static bool validateJointPositionRequest(const json& j) {
	return validateJoint(j) && util::validateKey(j, "position", val_t::number_integer);
}

static void handleJointPositionRequest(const json& j) {
	// TODO: ignore this message if we are in autonomous mode.
	std::string motor = j["joint"];
	double position_deg = j["position"];
	int32_t position_mdeg = std::round(position_deg * 1000);
	// TODO: actually implement joint position requests
	// setMotorPos(motor, position_mdeg);
}

static bool validateCameraStreamOpenRequest(const json& j) {
	return util::validateKey(j, "camera", val_t::string);
}

void MissionControlProtocol::handleCameraStreamOpenRequest(const json& j) {
	CameraID cam = j["camera"];
	std::unordered_set<CameraID> supported_cams = robot::getCameras();
	if (supported_cams.find(cam) != supported_cams.end()) {
		std::unique_lock<std::shared_mutex> stream_lock(this->_stream_mutex);
		this->_open_streams[cam] = 0;
		this->_camera_encoders[cam] =
			std::make_shared<video::H264Encoder>(j["fps"], Constants::video::H264_RF_CONSTANT);
	}
}

static bool validateCameraStreamCloseRequest(const json& j) {
	return util::validateKey(j, "camera", val_t::string);
}

void MissionControlProtocol::handleCameraStreamCloseRequest(const json& j) {
	CameraID cam = j["camera"];
	std::unique_lock<std::shared_mutex> stream_lock(this->_stream_mutex);
	this->_open_streams.erase(cam);
	this->_camera_encoders.erase(cam);
}

void MissionControlProtocol::sendJointPositionReport(const std::string& jointName,
													 int32_t jointPos) {
	json msg = {{"type", JOINT_POSITION_REP_TYPE},
				{"joint", jointName},
				{"position", static_cast<double>(jointPos) / 1000.0}};
	this->_server.sendJSON(Constants::MC_PROTOCOL_NAME, msg);
}

void MissionControlProtocol::sendCameraStreamReport(
	const CameraID& cam, const std::vector<std::basic_string<uint8_t>>& videoData) {
	json msg = {{"type", CAMERA_STREAM_REP_TYPE}, {"camera", cam}, {"data", videoData}};
	this->_server.sendJSON(Constants::MC_PROTOCOL_NAME, msg);
}

void MissionControlProtocol::handleConnection() {
	// Turn off inverse kinematics on connection
	Globals::armIKEnabled = false;

	// TODO: send the actual mounted peripheral, as specified by the command-line parameter
	json j = {{"type", MOUNTED_PERIPHERAL_REP_TYPE}};

	if (Globals::mountedPeripheral == mountedperipheral_t::none) {
		j["peripheral"] = json(nullptr);
	} else {
		j["peripheral"] = util::to_string(Globals::mountedPeripheral);
	}

	this->_server.sendJSON(Constants::MC_PROTOCOL_NAME, j);

	if (!Globals::AUTONOMOUS) {
		// start power repeat thread (if not already running)
		this->startPowerRepeat();
	}
}

void MissionControlProtocol::startPowerRepeat() {
	// note: take care to lock mutexes in a consistent order
	std::lock_guard<std::mutex> flagLock(_joint_repeat_running_mutex);
	std::lock_guard<std::mutex> threadLock(_joint_repeat_thread_mutex);
	if (!this->_joint_repeat_running) {
		this->_joint_repeat_running = true;
		this->_joint_repeat_thread =
			std::thread(&MissionControlProtocol::jointPowerRepeatTask, this);
	}
}

void MissionControlProtocol::stopAndShutdownPowerRepeat() {
	// check to make sure the thread is actually running first (so we don't stop everything
	// unnecessarily if it isn't; this could be bad in the case where we receive a spurious
	// operation mode request while already in autonomous and shut down all the motors)
	// note: take care to lock mutexes in a consistent order
	std::unique_lock<std::mutex> power_repeat_lock(_joint_repeat_running_mutex);
	if (this->_joint_repeat_running) {
		// Clear the last_joint_power map so the repeater thread won't do anything
		{
			std::lock_guard<std::mutex> joint_lock(this->_joint_power_mutex);
			this->_last_joint_power.clear();
			this->_last_cmd_vel = {};
		}
		// explicitly set all joints to zero
		stopAllJoints();
		// explicitly stop chassis
		robot::setCmdVel(0, 0);
		// shut down the power repeat thread
		this->_joint_repeat_running = false;
		// release before joining to prevent deadlock
		power_repeat_lock.unlock();
		_power_repeat_cv.notify_one();

		std::lock_guard<std::mutex> threadLock(_joint_repeat_thread_mutex);
		if (this->_joint_repeat_thread.joinable()) {
			this->_joint_repeat_thread.join();
		}
	}
	// Turn off inverse kinematics so that IK state will be in sync with mission control
	Globals::armIKEnabled = false;
}

MissionControlProtocol::MissionControlProtocol(SingleClientWSServer& server)
	: WebSocketProtocol(Constants::MC_PROTOCOL_NAME), _server(server), _open_streams(),
	  _last_joint_power(), _joint_repeat_running(false) {
	// TODO: Add support for tank drive requests
	// TODO: add support for science station requests (lazy susan, lazy susan lid, drill,
	// syringe)

	// emergency stop and operation mode handlers need the class for context since they must
	// be able to access the methods to start and stop the power repeater thread
	this->addMessageHandler(
		EMERGENCY_STOP_REQ_TYPE,
		std::bind(&MissionControlProtocol::handleEmergencyStopRequest, this, _1),
		validateEmergencyStopRequest);
	this->addMessageHandler(
		OPERATION_MODE_REQ_TYPE,
		std::bind(&MissionControlProtocol::handleOperationModeRequest, this, _1),
		validateOperationModeRequest);
	// drive and joint power handlers need the class for context since they must modify
	// _last_joint_power and _last_cmd_vel (for the repeater thread)
	this->addMessageHandler(DRIVE_REQ_TYPE,
							std::bind(&MissionControlProtocol::handleDriveRequest, this, _1),
							validateDriveRequest);
	this->addMessageHandler(
		ARM_IK_ENABLED_TYPE,
		std::bind(&MissionControlProtocol::handleSetArmIKEnabled, this, _1),
		validateArmIKEnable);
	this->addMessageHandler(
		ARM_IK_ENABLED_TYPE,
		std::bind(&MissionControlProtocol::handleSetArmIKEnabled, this, _1),
		validateArmIKEnable);
	this->addMessageHandler(
		JOINT_POWER_REQ_TYPE,
		std::bind(&MissionControlProtocol::handleJointPowerRequest, this, _1),
		validateJointPowerRequest);
	this->addMessageHandler(JOINT_POSITION_REQ_TYPE, handleJointPositionRequest,
							validateJointPositionRequest);
	// camera stream handlers need the class for context since they must modify _open_streams
	this->addMessageHandler(
		CAMERA_STREAM_OPEN_REQ_TYPE,
		std::bind(&MissionControlProtocol::handleCameraStreamOpenRequest, this, _1),
		validateCameraStreamOpenRequest);
	this->addMessageHandler(
		CAMERA_STREAM_CLOSE_REQ_TYPE,
		std::bind(&MissionControlProtocol::handleCameraStreamCloseRequest, this, _1),
		validateCameraStreamCloseRequest);
	this->addConnectionHandler(std::bind(&MissionControlProtocol::handleConnection, this));
	this->addDisconnectionHandler(
		std::bind(&MissionControlProtocol::stopAndShutdownPowerRepeat, this));

	this->_streaming_running = true;
	this->_streaming_thread = std::thread(&MissionControlProtocol::videoStreamTask, this);

	// Joint position reporting
	this->_joint_report_thread = std::thread(&MissionControlProtocol::telemReportTask, this);
}

MissionControlProtocol::~MissionControlProtocol() {
	this->stopAndShutdownPowerRepeat();

	this->_streaming_running = false;
	if (this->_streaming_thread.joinable()) {
		this->_streaming_thread.join();
	}
}

void MissionControlProtocol::setRequestedJointPower(jointid_t joint, double power) {
	std::lock_guard<std::mutex> joint_lock(this->_joint_power_mutex);
	this->_last_joint_power[joint] = power;
	robot::setJointPower(joint, power);
}

void MissionControlProtocol::jointPowerRepeatTask() {
	std::unique_lock<std::mutex> joint_repeat_lock(this->_joint_repeat_running_mutex);
	while (this->_joint_repeat_running) {
		{
			std::lock_guard<std::mutex> joint_lock(this->_joint_power_mutex);
			for (const auto& current_pair : this->_last_joint_power) {
				if (!this->_joint_repeat_running) {
					break;
				}
				const jointid_t& joint = current_pair.first;
				const double& power = current_pair.second;
				// no need to repeatedly send 0 power
				// this is also needed to make the zero calibration script work
				if (power != 0.0) {
					robot::setJointPower(joint, power);
				}
			}
			if (this->_last_cmd_vel) {
				robot::setCmdVel(this->_last_cmd_vel->first, this->_last_cmd_vel->second);
			}
		}
		_power_repeat_cv.wait_for(joint_repeat_lock, Constants::JOINT_POWER_REPEAT_PERIOD,
								  [this] { return !_joint_repeat_running; });
	}
}

void MissionControlProtocol::updateArmIKRepeatTask() {
	dataclock::time_point next_update_time = dataclock::now();
	while (Globals::armIKEnabled) {
<<<<<<< HEAD
		navtypes::Vectord<Constants::arm::IK_MOTORS.size()> armJointPositions;
		for (size_t i = 0; i < Constants::arm::IK_MOTORS.size(); i++) {
			DataPoint<int32_t> positionDataPoint =
				robot::getMotorPos(Constants::arm::IK_MOTORS[i]);
			assert(positionDataPoint.isValid()); // crash if data is not valid
			double position = static_cast<double>(positionDataPoint.getData());
			position *= M_PI / 180.0 / 1000.0;
			armJointPositions(i) = position;
		}
		navtypes::Vectord<Constants::arm::IK_MOTORS.size()> targetJointPositions =
			Globals::planarArmController.getCommand(dataclock::now(), armJointPositions);
		targetJointPositions /= M_PI / 180.0 / 1000.0; // convert from radians to millidegrees
		for (size_t i = 0; i < Constants::arm::IK_MOTORS.size(); i++) {
			robot::setMotorPos(Constants::arm::IK_MOTORS[i],
							   static_cast<int32_t>(targetJointPositions(i)));
=======
		DataPoint<navtypes::Vectord<Constants::arm::IK_MOTORS.size()>> armJointPositions =
			robot::getMotorPositionsRad(Constants::arm::IK_MOTORS);
		if (armJointPositions.isValid()) {
			navtypes::Vectord<Constants::arm::IK_MOTORS.size()> targetJointPositions =
				Globals::planarArmController.getCommand(dataclock::now(), armJointPositions);
			targetJointPositions /=
				M_PI / 180.0 / 1000.0; // convert from radians to millidegrees
			for (size_t i = 0; i < Constants::arm::IK_MOTORS.size(); i++) {
				robot::setMotorPos(Constants::arm::IK_MOTORS[i],
								   static_cast<int32_t>(targetJointPositions(i)));
			}
>>>>>>> c39dbd41
		}
		next_update_time += Constants::ARM_IK_UPDATE_PERIOD;
		std::this_thread::sleep_until(next_update_time);
	}
}

void MissionControlProtocol::telemReportTask() {
	dataclock::time_point pt = dataclock::now();

	while (true) {
		for (const auto& cur : robot::types::name_to_jointid) {
			robot::types::DataPoint<int32_t> jpos = robot::getJointPos(cur.second);
			if (jpos.isValid()) {
				auto jointNameFrznStr = cur.first;
				std::string jointNameStdStr(jointNameFrznStr.data(), jointNameFrznStr.size());
				sendJointPositionReport(jointNameStdStr, jpos.getData());
			}
		}

		sendRoverPos();

		pt += TELEM_REPORT_PERIOD;
		std::this_thread::sleep_until(pt);
	}
}

void MissionControlProtocol::videoStreamTask() {
	while (this->_streaming_running) {
		std::shared_lock<std::shared_mutex> stream_lock(this->_stream_mutex);
		// for all open streams, check if there is a new frame
		for (const auto& stream : _open_streams) {
			const CameraID& cam = stream.first;
			const uint32_t& frame_num = stream.second;
			if (robot::hasNewCameraFrame(cam, frame_num)) {
				// if there is a new frame, grab it
				auto camDP = robot::readCamera(cam);

				if (camDP) {
					auto data = camDP.getData();
					uint32_t& new_frame_num = data.second;
					cv::Mat frame = data.first;
					// update the previous frame number
					this->_open_streams[cam] = new_frame_num;
					const auto& encoder = this->_camera_encoders[cam];

					// convert frame to encoded data and send it
					auto data_vector = encoder->encode_frame(frame);
					sendCameraStreamReport(cam, data_vector);
				}
			}

			// break out of the loop if we should stop streaming
			if (!this->_streaming_running) {
				break;
			}
		}
		std::this_thread::yield();
	}
}

///// UTILITY FUNCTIONS //////

static void stopAllJoints() {
	for (jointid_t current : robot::types::all_jointid_t) {
		robot::setJointPower(current, 0.0);
	}
}

} // namespace mc
} // namespace net<|MERGE_RESOLUTION|>--- conflicted
+++ resolved
@@ -134,17 +134,6 @@
 		if (_arm_ik_repeat_thread.joinable()) {
 			_arm_ik_repeat_thread.join();
 		}
-<<<<<<< HEAD
-		navtypes::Vectord<Constants::arm::IK_MOTORS.size()> armJointPositions;
-		for (size_t i = 0; i < Constants::arm::IK_MOTORS.size(); i++) {
-			auto positionDataPoint = robot::getMotorPos(Constants::arm::IK_MOTORS[i]);
-			assert(positionDataPoint.isValid()); // crash if data is not valid
-			double position = static_cast<double>(positionDataPoint.getData());
-			position *= M_PI / 180.0 / 1000.0;
-			armJointPositions(i) = position;
-		}
-		Globals::planarArmController.set_setpoint(armJointPositions);
-=======
 		DataPoint<navtypes::Vectord<Constants::arm::IK_MOTORS.size()>> armJointPositions =
 			robot::getMotorPositionsRad(Constants::arm::IK_MOTORS);
 		// TODO: there should be a better way of handling invalid data than crashing.
@@ -152,7 +141,6 @@
 		// that IK wasn't enabled?
 		assert(armJointPositions.isValid());
 		Globals::planarArmController.set_setpoint(armJointPositions.getData());
->>>>>>> c39dbd41
 		Globals::armIKEnabled = true;
 		_arm_ik_repeat_thread =
 			std::thread(&MissionControlProtocol::updateArmIKRepeatTask, this);
@@ -174,15 +162,9 @@
 
 static bool validateJoint(const json& j) {
 	return util::validateKey(j, "joint", val_t::string) &&
-<<<<<<< HEAD
-		   util::validateOneOf(j, "joint",
-							   {"armBase", "shoulder", "elbow", "forearm", "wrist", "hand",
-								"ikUp", "ikForward"});
-=======
 		   std::any_of(all_jointid_t.begin(), all_jointid_t.end(), [&](const auto& joint) {
 			   return j["joint"].get<std::string>() == util::to_string(joint);
 		   });
->>>>>>> c39dbd41
 }
 
 static bool validateJointPowerRequest(const json& j) {
@@ -446,23 +428,6 @@
 void MissionControlProtocol::updateArmIKRepeatTask() {
 	dataclock::time_point next_update_time = dataclock::now();
 	while (Globals::armIKEnabled) {
-<<<<<<< HEAD
-		navtypes::Vectord<Constants::arm::IK_MOTORS.size()> armJointPositions;
-		for (size_t i = 0; i < Constants::arm::IK_MOTORS.size(); i++) {
-			DataPoint<int32_t> positionDataPoint =
-				robot::getMotorPos(Constants::arm::IK_MOTORS[i]);
-			assert(positionDataPoint.isValid()); // crash if data is not valid
-			double position = static_cast<double>(positionDataPoint.getData());
-			position *= M_PI / 180.0 / 1000.0;
-			armJointPositions(i) = position;
-		}
-		navtypes::Vectord<Constants::arm::IK_MOTORS.size()> targetJointPositions =
-			Globals::planarArmController.getCommand(dataclock::now(), armJointPositions);
-		targetJointPositions /= M_PI / 180.0 / 1000.0; // convert from radians to millidegrees
-		for (size_t i = 0; i < Constants::arm::IK_MOTORS.size(); i++) {
-			robot::setMotorPos(Constants::arm::IK_MOTORS[i],
-							   static_cast<int32_t>(targetJointPositions(i)));
-=======
 		DataPoint<navtypes::Vectord<Constants::arm::IK_MOTORS.size()>> armJointPositions =
 			robot::getMotorPositionsRad(Constants::arm::IK_MOTORS);
 		if (armJointPositions.isValid()) {
@@ -474,7 +439,6 @@
 				robot::setMotorPos(Constants::arm::IK_MOTORS[i],
 								   static_cast<int32_t>(targetJointPositions(i)));
 			}
->>>>>>> c39dbd41
 		}
 		next_update_time += Constants::ARM_IK_UPDATE_PERIOD;
 		std::this_thread::sleep_until(next_update_time);
