#include "PoseEstimator.h"

typedef Eigen::Matrix3d matrix;
typedef Eigen::Vector3d vector;

<<<<<<< HEAD
pose_t stateFunc(const pose_t &x, const Eigen::Vector2d &u)
=======
PoseEstimator::PoseEstimator(const Eigen::Vector3d &stateStdDevs,
							 const Eigen::Vector3d &measurementStdDevs, double dt)
	: kf(KalmanFilter<3, 3>::createDiscrete(matrix::Identity(), matrix::Identity(),
										matrix::Identity(), stateStdDevs, measurementStdDevs,
										dt)),
	  dt(dt)
>>>>>>> 99071e23
{
	double thetaVel = u[0];
	double xVel = u[1];

	double theta = x[2];

	pose_t vel;
	vel << xVel * cos(theta), xVel * sin(theta), thetaVel;
	return vel;
}

pose_t measurementFunc(const pose_t &x)
{
	return x;
}

<<<<<<< HEAD
PoseEstimator::PoseEstimator(const Eigen::Vector3d &stateStdDevs,
							 const Eigen::Vector3d &measurementStdDevs, double dt)
	: ekf(stateFunc, measurementFunc, stateStdDevs, measurementStdDevs, dt), dt(dt)
{
=======
	vector updated = toPose(toTransformRotateFirst(dx, 0, dTheta) * toTransform(pose), pose[2]);
	return updated - pose;
>>>>>>> 99071e23
}

void PoseEstimator::predict(double thetaVel, double xVel)
{
	Eigen::Vector2d u;
	u << thetaVel, xVel;
	ekf.predict(u);
}

void PoseEstimator::correct(const transform_t &measurement)
{
	pose_t pose = toPose(measurement, ekf.getState()[2]);
	ekf.correct(pose);
}

void PoseEstimator::reset(const Eigen::Vector3d &pose)
{
<<<<<<< HEAD
	ekf.reset(pose);
=======
	kf.reset(pose);
}

Eigen::Matrix3d PoseEstimator::getEstimateCovarianceMat() const
{
	return kf.getEstimateCovarianceMat();
}

pose_t PoseEstimator::getPose() const
{
	return kf.getState();
>>>>>>> 99071e23
}<|MERGE_RESOLUTION|>--- conflicted
+++ resolved
@@ -3,16 +3,7 @@
 typedef Eigen::Matrix3d matrix;
 typedef Eigen::Vector3d vector;
 
-<<<<<<< HEAD
 pose_t stateFunc(const pose_t &x, const Eigen::Vector2d &u)
-=======
-PoseEstimator::PoseEstimator(const Eigen::Vector3d &stateStdDevs,
-							 const Eigen::Vector3d &measurementStdDevs, double dt)
-	: kf(KalmanFilter<3, 3>::createDiscrete(matrix::Identity(), matrix::Identity(),
-										matrix::Identity(), stateStdDevs, measurementStdDevs,
-										dt)),
-	  dt(dt)
->>>>>>> 99071e23
 {
 	double thetaVel = u[0];
 	double xVel = u[1];
@@ -29,15 +20,10 @@
 	return x;
 }
 
-<<<<<<< HEAD
 PoseEstimator::PoseEstimator(const Eigen::Vector3d &stateStdDevs,
 							 const Eigen::Vector3d &measurementStdDevs, double dt)
 	: ekf(stateFunc, measurementFunc, stateStdDevs, measurementStdDevs, dt), dt(dt)
 {
-=======
-	vector updated = toPose(toTransformRotateFirst(dx, 0, dTheta) * toTransform(pose), pose[2]);
-	return updated - pose;
->>>>>>> 99071e23
 }
 
 void PoseEstimator::predict(double thetaVel, double xVel)
@@ -55,10 +41,7 @@
 
 void PoseEstimator::reset(const Eigen::Vector3d &pose)
 {
-<<<<<<< HEAD
 	ekf.reset(pose);
-=======
-	kf.reset(pose);
 }
 
 Eigen::Matrix3d PoseEstimator::getEstimateCovarianceMat() const
@@ -69,5 +52,4 @@
 pose_t PoseEstimator::getPose() const
 {
 	return kf.getState();
->>>>>>> 99071e23
 }