#pragma once

#include "../kinematics/PlanarArmKinematics.h"
#include "../navtypes.h"
#include "../world_interface/data.h"

#include <array>
#include <cmath>
#include <initializer_list>
#include <mutex>
#include <numeric>
#include <optional>

#include <Eigen/Core>

namespace control {

/**
 * @brief Controller to move planar arm to a target end effector position.
 *
 * This class is thread-safe.
 *
 * @tparam N The number of arm joints.
 */
template <unsigned int N> class PlanarArmController {
public:
	/**
	 * @brief Construct a new controller object.
	 *
	 * @param currJointPos The current joint positions of the arm.
	 * @param kin_obj PlanarArmKinematics object for the arm (should have the same number of
	 * arm joints).
	 * @param safetyFactor the percentage factor to scale maximum arm extension radius by to
	 * prevent singularity lock.
	 */
	PlanarArmController(const navtypes::Vectord<N>& currJointPos,
						kinematics::PlanarArmKinematics<N> kin_obj, const double safetyFactor)
		: kin(kin_obj), velocity({0.0, 0.0}), safetyFactor(safetyFactor) {
		// NOTE: currJointPos could extend beyond the safetyFactor, so safety factor
		//       normalization logic is performed.
		set_setpoint(currJointPos);
		assert(safetyFactor > 0.0 && safetyFactor < 1.0);
	}

	/**
	 * @brief Sets the end effector setpoint / target position.
	 *
	 * @param targetJointPos The target joint positions.
	 */
	void set_setpoint(const navtypes::Vectord<N>& targetJointPos) {
		Eigen::Vector2d newSetPoint = kin.jointPosToEEPos(targetJointPos);
		std::lock_guard<std::mutex> lock(mutex);
		setpoint = normalizeEEWithinRadius(newSetPoint);
	}

	/**
	 * @brief Gets the current end effector setpoint / target position.
	 *
	 * @param currTime The current timestamp.
	 * @return The target end effector position.
	 */
	Eigen::Vector2d get_setpoint(robot::types::datatime_t currTime) {
		Eigen::Vector2d pos;
		{
			std::lock_guard<std::mutex> lock(mutex);
			// calculate current EE setpoint
			pos = setpoint;
			if (velTimestamp.has_value()) {
				double dt = util::durationToSec(currTime - velTimestamp.value());
				pos += velocity * dt;
			}
		}

		// bounds check (new pos + vel vector <= sum of joint lengths)
<<<<<<< HEAD
		double radius = kin.getSegLens().sum();
		if (pos.norm() > radius) {
			// new position is outside of bounds. Shrink the velocity vector until it is within
			// radius setpoint = setpoint inside circle pos = new setpoint outside circle
			double diffDotProd = (pos - setpoint).dot(setpoint);
			double differenceNorm = (pos - setpoint).squaredNorm();
			double discriminant =
				std::pow(diffDotProd, 2) -
				differenceNorm * (setpoint.squaredNorm() - std::pow(radius, 2));
			double a = -diffDotProd + std::sqrt(discriminant) / differenceNorm;
			pos = (1 - a) * setpoint + a * pos;
		}
		return pos;
=======
		return normalizeEEWithinRadius(pos);
>>>>>>> 5ec69177
	}

	/**
	 * @brief Sets the x velocity for the end effector and returns the new command.
	 *
	 * @param currTime The current timestamp.
	 * @param targetVel The target x velocity.
	 * @return The new command, which is the new joint positions.
	 */
	void set_x_vel(robot::types::datatime_t currTime, double targetVel) {
		std::lock_guard<std::mutex> lock(mutex);
		if (velTimestamp.has_value()) {
			double dt = util::durationToSec(currTime - velTimestamp.value());
			setpoint += velocity * dt;
		}

		velocity(0) = targetVel;
		velTimestamp = currTime;
	}

	/**
	 * @brief Sets the y velocity for the end effector and returns the new command.
	 *
	 * @param currTime The current timestamp.
	 * @param targetVel The target y velocity.
	 * @return The new command, which is the new joint positions.
	 */
	void set_y_vel(robot::types::datatime_t currTime, double targetVel) {
		std::lock_guard<std::mutex> lock(mutex);
		if (velTimestamp.has_value()) {
			double dt = util::durationToSec(currTime - velTimestamp.value());
			setpoint += velocity * dt;
		}

		velocity(1) = targetVel;
		velTimestamp = currTime;
	}

	/**
	 * @brief Get the current command for the arm
	 *
	 * @param currTime The current timestamp.
	 * @param currJointPos The current joint positions.
	 * @return The new command, which is the new joint positions to get to the new target end
	 * effector position.
	 */
	navtypes::Vectord<N> getCommand(robot::types::datatime_t currTime,
									const navtypes::Vectord<N>& currJointPos) {
		Eigen::Vector2d newPos = get_setpoint(currTime);
		// lock after calling get_setpoint since that internally locks the mutex
		std::lock_guard<std::mutex> lock(mutex);
		setpoint = newPos;

		// get new joint positions for target EE
		return kin.eePosToJointPos(newPos, currJointPos);
	}

private:
	std::mutex mutex;
	const kinematics::PlanarArmKinematics<N> kin;
	Eigen::Vector2d setpoint;
	Eigen::Vector2d velocity;
	std::optional<robot::types::datatime_t> velTimestamp;
	const double safetyFactor;

	/**
	 * @brief Normalize the input vector (end-effector position) to have a set radius,
	 *  	  while maintaining the same direction it did before if it exceeds that set radius.
	 *
	 * @param eePos The end-effector position to normalize.
	 */
	Eigen::Vector2d normalizeEEWithinRadius(Eigen::Vector2d eePos) {
		double radius = kin.getSegLens().sum() * safetyFactor;

		if (eePos.norm() > radius) {
			// TODO: will need to eventually shrink velocity vector until it is within radius
			// instead of just normalizing it.

			eePos.normalize();
			eePos *= radius;
		}

		return eePos;
	}
};
} // namespace control<|MERGE_RESOLUTION|>--- conflicted
+++ resolved
@@ -72,23 +72,7 @@
 		}
 
 		// bounds check (new pos + vel vector <= sum of joint lengths)
-<<<<<<< HEAD
-		double radius = kin.getSegLens().sum();
-		if (pos.norm() > radius) {
-			// new position is outside of bounds. Shrink the velocity vector until it is within
-			// radius setpoint = setpoint inside circle pos = new setpoint outside circle
-			double diffDotProd = (pos - setpoint).dot(setpoint);
-			double differenceNorm = (pos - setpoint).squaredNorm();
-			double discriminant =
-				std::pow(diffDotProd, 2) -
-				differenceNorm * (setpoint.squaredNorm() - std::pow(radius, 2));
-			double a = -diffDotProd + std::sqrt(discriminant) / differenceNorm;
-			pos = (1 - a) * setpoint + a * pos;
-		}
-		return pos;
-=======
 		return normalizeEEWithinRadius(pos);
->>>>>>> 5ec69177
 	}
 
 	/**
