--- conflicted
+++ resolved
@@ -135,11 +135,6 @@
 		Eigen::Vector2d newPos = get_setpoint(currTime);
 		// lock after calling get_setpoint since that internally locks the mutex
 		std::lock_guard<std::mutex> lock(mutex);
-<<<<<<< HEAD
-
-		setpoint = newPos;
-=======
->>>>>>> 4e3f816e
 
 		// get new joint positions for target EE
 		bool success = false;
