--- conflicted
+++ resolved
@@ -101,11 +101,7 @@
 		// perspective transform the quadrilateral to a flat square
 		cv::Mat transform = cv::getPerspectiveTransform(quad, ideal);
 		cv::Mat square;
-<<<<<<< HEAD
 		#ifndef WITH_GPU
-=======
-
->>>>>>> 2ac8723a
 		cv::warpPerspective(grayscale, square, transform,
 		                    cv::Size(IDEAL_TAG_SIZE, IDEAL_TAG_SIZE));
 		#else
