--- conflicted
+++ resolved
@@ -34,16 +34,9 @@
 	cv::Mat frame;
 	uint32_t last_frame_no = 0;
 	while (true) {
-<<<<<<< HEAD
 		if (robot::hasNewCameraFrame(Constants::MAST_CAMERA_ID, last_frame_no)) {
 			auto camData = robot::readCamera(Constants::MAST_CAMERA_ID);
 			if (!camData) continue;
-=======
-		if (robot::hasNewCameraFrame(Constants::AR_CAMERA_ID, last_frame_no)) {
-			auto camData = robot::readCamera(Constants::AR_CAMERA_ID);
-			if (!camData)
-				continue;
->>>>>>> 3ab76c7f
 			auto camFrame = camData.getData();
 			datatime_t frameTime = camData.getTime();
 			frame = camFrame.first;
@@ -115,15 +108,10 @@
 					 "cannot be performed.");
 		return false;
 	}
-<<<<<<< HEAD
+  
 	if (!robot::getCameraExtrinsicParams(Constants::MAST_CAMERA_ID)) {
-		log(LOG_WARN, "Camera does not have extrinsic parameters! Coordinates returned "
-						"for AR tags will be relative to camera\n");
-=======
-	if (!robot::getCameraExtrinsicParams(Constants::AR_CAMERA_ID)) {
 		LOG_F(WARNING, "Camera does not have extrinsic parameters! Coordinates returned "
 					   "for AR tags will be relative to camera");
->>>>>>> 3ab76c7f
 	}
 	initialized = true;
 	return true;
