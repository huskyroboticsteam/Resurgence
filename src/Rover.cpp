--- conflicted
+++ resolved
@@ -31,15 +31,9 @@
 void InitializeRover()
 {
     InitializeCANSocket();
-<<<<<<< HEAD
-    CANPacket p;
-=======
-    InitializeBaseStationSocket();
->>>>>>> 27099f6f
 
     // Set all wheel motors to mode PWM
     CANPacket p;
-    uint8_t motor_group = 0x4;
     uint8_t mode_PWM = 0x0;
     for (uint8_t serial = 0x8; serial < 0xC; serial ++ ) {
       AssembleModeSetPacket(&p, DEVICE_GROUP_MOTOR_CONTROL, serial, mode_PWM);
