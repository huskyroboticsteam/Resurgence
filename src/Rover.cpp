#include <time.h>
#include <sys/time.h>
#include <ctime>
#include <csignal>
#include <unistd.h>
#include <array>
#include <queue>
#include <fstream>
#include <sstream>

#include "CommandLineOptions.h"
#include "Globals.h"
#include "log.h"
#include "Rover.h"
#include "Networking/NetworkConstants.h"
#include "Networking/Network.h"
#include "Networking/CANUtils.h"
#include "Networking/ParseCAN.h"
#include "Networking/ParseBaseStation.h"
#include "Networking/motor_interface.h"
#include "Autonomous.h"
#include "simulator/world_interface.h"
#include "gps/read_usb_gps.h"

extern "C"
{
    #include "HindsightCAN/CANMotorUnit.h"
    #include "HindsightCAN/CANSerialNumbers.h"
    #include "HindsightCAN/CANCommon.h"
}

constexpr std::array<uint32_t,6> arm_PPJRs = {
    17 * 1000, // base, estimate

    20 * 1000, // shoulder, estimate
    36 * 1000, // elbow, rough estimate

    360 * 1000, // forearm, unmeasured
    360 * 1000, // diff_left, unmeasured
    360 * 1000 // diff_right, unmeasured
};

// So far only the shoulder and elbow have been tuned (and only roughly)
//
// base, shoulder, elbow, forearm, diff_left, diff_right
constexpr std::array<int32_t,6> arm_Ps = {
   0,    100,    500,     0,       0,         0
};
constexpr std::array<int32_t,6> arm_Is = {
   0,      0,    300,     0,       0,         0
};
constexpr std::array<int32_t,6> arm_Ds = {
   0,   1000,  10000,     0,       0,         0
};
constexpr std::array<uint8_t,6> arm_encoder_signs = {
   0,      0,      1,     0,       0,         0
};

long getElapsedUsecs(const struct timeval &tp_start) {
  struct timeval tp0;
  gettimeofday(&tp0, NULL);
  long elapsed = (tp0.tv_sec - tp_start.tv_sec) * 1000 * 1000 + (tp0.tv_usec - tp_start.tv_usec);
  return elapsed;
}

void initEncoders(bool zero_encoders)
{
    CANPacket p;
    for (uint8_t serial = DEVICE_SERIAL_MOTOR_BASE;
        serial < DEVICE_SERIAL_MOTOR_HAND; // The hand motor doesn't have an encoder
        serial ++ ) {
      uint8_t encoder_sign = arm_encoder_signs[serial-1];
      AssembleEncoderInitializePacket(&p, DEVICE_GROUP_MOTOR_CONTROL, serial,
          0, encoder_sign, zero_encoders);
      sendCANPacket(p);
      usleep(1000); // We're running out of CAN buffer space
      AssembleEncoderPPJRSetPacket(   &p, DEVICE_GROUP_MOTOR_CONTROL, serial,
          arm_PPJRs[serial-1]);
      sendCANPacket(p);
      usleep(1000); // We're running out of CAN buffer space
      AssembleTelemetryTimingPacket(  &p, DEVICE_GROUP_MOTOR_CONTROL, serial,
          PACKET_TELEMETRY_ANG_POSITION, 100); // 100 ms, for 10 hz
      sendCANPacket(p);
      usleep(1000); // We're running out of CAN buffer space
    }
}

void setArmMode(uint8_t mode)
{
    // Set all arm motors to given mode
    for (uint8_t serial = DEVICE_SERIAL_MOTOR_BASE;
        serial <= DEVICE_SERIAL_MOTOR_HAND;
        serial ++ ) {
      setMotorMode(serial, mode);
    }
}

void setMotorMode(uint8_t serial, uint8_t mode) {
  if ((serial > DEVICE_SERIAL_MOTOR_ELBOW || serial < 1)
      && mode == MOTOR_UNIT_MODE_PID) {
    log(LOG_ERROR, "Cannot use PID mode for motor serial %d\n", serial);
    return;
  }
  CANPacket p;
  AssembleModeSetPacket(&p, DEVICE_GROUP_MOTOR_CONTROL, serial, mode);
  sendCANPacket(p);
  usleep(1000); // We're running out of CAN buffer space
  if (mode == MOTOR_UNIT_MODE_PID) {
      int p_coeff = arm_Ps[serial-1];
      int i_coeff = arm_Is[serial-1];
      int d_coeff = arm_Ds[serial-1];
      AssemblePSetPacket(&p, DEVICE_GROUP_MOTOR_CONTROL, serial, p_coeff);
      sendCANPacket(p);
      AssembleISetPacket(&p, DEVICE_GROUP_MOTOR_CONTROL, serial, i_coeff);
      sendCANPacket(p);
      AssembleDSetPacket(&p, DEVICE_GROUP_MOTOR_CONTROL, serial, d_coeff);
      sendCANPacket(p);
      usleep(1000); // We're running out of CAN buffer space
  }
}

void InitializeRover(uint8_t arm_mode, bool zero_encoders)
{
    InitializeCANSocket();

    // Set all wheel motors to mode PWM
    CANPacket p;
    for (uint8_t serial = DEVICE_SERIAL_MOTOR_CHASSIS_FL;
        serial <= DEVICE_SERIAL_MOTOR_CHASSIS_BR;
        serial ++) {
      AssembleModeSetPacket(&p, DEVICE_GROUP_MOTOR_CONTROL, serial, MOTOR_UNIT_MODE_PWM);
      sendCANPacket(p);
      usleep(1000); // We're running out of CAN buffer space
    }

    initEncoders(zero_encoders);
    // Weird bug on AVR boards. Without this delay, the AVR boards won't move the motors when
    // we use PWM control later. (This problem does not arise if we do not call initEncoders.)
    usleep(1 * 1000 * 1000);
    setArmMode(arm_mode);
}

void closeSim(int signum)
{
    rclcpp::shutdown();
    raise(SIGTERM);
}

<<<<<<< HEAD
std::queue<URCLeg> parseGPSLegs(std::string filepath) {
	std::queue<URCLeg> urc_legs;
	std::ifstream gps_legs(filepath);

	int left_post_id, right_post_id;
	double lat, lon;
	std::string line;

	// A properly formatted file has each leg on a separate line, with each line of the form
	// left_post_id right_post_id lat lon
	// Improperly formatted lines (empty lines, comments) are ignored, and text
	// after the above data on properly formatted lines is ignored
	while (getline(gps_legs, line))
	{
		std::istringstream line_stream(line);
		if (line_stream >> left_post_id >> right_post_id >> lat >> lon)
		{
			point_t leg_map_space = gpsToMeters(lon, lat);
			URCLeg leg = {left_post_id, right_post_id, leg_map_space};
			urc_legs.push(leg);
		}
	}

	if (urc_legs.size() == 0)
	{
		// File does not exist or has no valid legs, use simulation legs as defaults
		for (int i = 0; i < 7; i++)
		{
			urc_legs.push(getLeg(i));
		}
	}

	return urc_legs;
}

const double CONTROL_HZ = 10.0;

=======
>>>>>>> c1b1b8f3
int rover_loop(int argc, char **argv)
{
    LOG_LEVEL = LOG_INFO;
    Globals::AUTONOMOUS = false;
    world_interface_init();
    rclcpp::init(0, nullptr);
    // Ctrl+C doesn't stop the simulation without this line
    signal(SIGINT, closeSim);
    Globals::opts = ParseCommandLineOptions(argc, argv);
    InitializeRover(MOTOR_UNIT_MODE_PWM, true);
    CANPacket packet;
	// Target locations for autonomous navigation
	// Eventually this will be set by communication from the base station
	std::queue<URCLeg> urc_legs = parseGPSLegs("../src/gps_legs.txt");
    Autonomous autonomous(urc_legs, CONTROL_HZ);
    char buffer[MAXLINE];
    struct timeval tp_rover_start;
    int num_can_packets = 0;
    gettimeofday(&tp_rover_start, NULL);
    for(int iter = 0; /*no termination condition*/; iter++)
    {
		// Wait for confirmation to start the next leg
        if (Globals::AUTONOMOUS && autonomous.currentLegDone() && autonomous.hasNextLeg()) {
			// For simulator only, change or comment this out when running on real rover
			// Wait for user to press enter, then start the next leg
			// TODO the real rover might want to get this command from the base station
			std::cout << "Press enter to start next leg" << std::endl;
			// If it takes longer than 10ms to find a newline, it was probably just inputted and we can proceed
			long elapsedTime = 0;
			while (elapsedTime < 10 * 1000)
			{
				long startTime = getElapsedUsecs(tp_rover_start);
				// Blocks until a newline is found in cin
				std::cin.ignore(std::numeric_limits<std::streamsize>::max(), '\n');
				elapsedTime = getElapsedUsecs(tp_rover_start) - startTime;
			}
			autonomous.startNextLeg();
        }

        long loopStartElapsedUsecs = getElapsedUsecs(tp_rover_start);
        num_can_packets = 0;
        while (recvCANPacket(&packet) != 0) {
            num_can_packets += 1;
            ParseCANPacket(packet);
        }
        log(LOG_DEBUG, "Got %d CAN packets\n", num_can_packets);

        int arm_base_pos = -1;
        int shoulder_pos = -1;
        int elbow_pos = -1;
        if (!Globals::status_data["arm_base"]["angular_position"].is_null())
          arm_base_pos = Globals::status_data["arm_base"]["angular_position"];
        if (!Globals::status_data["shoulder"]["angular_position"].is_null())
          shoulder_pos = Globals::status_data["shoulder"]["angular_position"];
        if (!Globals::status_data["elbow"]["angular_position"].is_null())
          elbow_pos = Globals::status_data["elbow"]["angular_position"];
        log(LOG_INFO, "Time\t %d arm_base\t %d\t shoulder\t %d\t elbow\t %d \r",
                loopStartElapsedUsecs / 1000,
                arm_base_pos, shoulder_pos, elbow_pos);

        if (iter % (int) CONTROL_HZ == 0) {
          // For computation reasons, only try to do this once per second
          InitializeBaseStationSocket();
        }
        bzero(buffer, sizeof(buffer));
        while (recvBaseStationPacket(buffer) != 0) {
            ParseBaseStationPacket(buffer);
        }

        incrementArm();

        autonomous.autonomyIter();

        long elapsedUsecs = getElapsedUsecs(tp_rover_start) - loopStartElapsedUsecs;
        long desiredUsecs = 1000 * 1000 / CONTROL_HZ;
        if (desiredUsecs - elapsedUsecs > 0) {
            // We drift by approximately 1ms per second unless we
            // reduce our sleep time slightly
            usleep(desiredUsecs - elapsedUsecs - 90);
        } else {
            log(LOG_WARN, "Can't keep up with control frequency! Desired %d elapsed %d\n",
                desiredUsecs/1000, elapsedUsecs/1000);
        }
    }
    return 0;
}<|MERGE_RESOLUTION|>--- conflicted
+++ resolved
@@ -146,7 +146,6 @@
     raise(SIGTERM);
 }
 
-<<<<<<< HEAD
 std::queue<URCLeg> parseGPSLegs(std::string filepath) {
 	std::queue<URCLeg> urc_legs;
 	std::ifstream gps_legs(filepath);
@@ -184,8 +183,6 @@
 
 const double CONTROL_HZ = 10.0;
 
-=======
->>>>>>> c1b1b8f3
 int rover_loop(int argc, char **argv)
 {
     LOG_LEVEL = LOG_INFO;
