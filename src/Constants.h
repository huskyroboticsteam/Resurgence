--- conflicted
+++ resolved
@@ -46,8 +46,7 @@
 const double GPS_WAYPOINT_RADIUS = Constants::ROBOT_LENGTH * 1.5;
 const double LANDMARK_WAYPOINT_RADIUS = Constants::ROBOT_LENGTH * 1.3;
 const double EPS = 2.0; // heuristic weight for weighted A*
-<<<<<<< HEAD
-}
+} // namespace Nav
 
 // Lidar
 namespace Lidar {
@@ -56,7 +55,4 @@
 constexpr uint32_t RPLIDAR_A1_BAUDRATE = 115200;
 constexpr uint32_t RPLIDAR_S1_BAUDRATE = 256000;
 }
-=======
-} // namespace Nav
->>>>>>> c069f429
 } // namespace Constants