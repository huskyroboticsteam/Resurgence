--- conflicted
+++ resolved
@@ -150,11 +150,7 @@
  * @param servoNum the servo number.
  * @param position the position of the servo in degrees.
  */
-<<<<<<< HEAD
-void setServoPos(devicegroup_t group, deviceserial_t serial, uint8_t servoNum, int32_t position);
-=======
 void setServoPos(devicegroup_t group, deviceserial_t serial, uint8_t servoNum, int32_t angle);
->>>>>>> e716a2b6
 
 /**
  * @brief Get the last reported position of a motor.
