#include "CANMotor.h"

#include "CAN.h"
#include "CANUtils.h"

#include <chrono>
#include <cmath>
#include <thread>

extern "C" {
#include <HindsightCAN/CANCommon.h>
#include <HindsightCAN/CANMotorUnit.h>
#include <HindsightCAN/CANPacket.h>
}

using namespace std::chrono_literals;
using robot::types::DataPoint;
using robot::types::LimitSwitchData;

namespace can::motor {

void initEncoder(devicegroup_t group, deviceserial_t serial, bool invertEncoder,
				 bool zeroEncoder, int32_t pulsesPerJointRev,
				 std::optional<std::chrono::milliseconds> telemetryPeriod) {
	auto groupCode = static_cast<uint8_t>(group);
	CANPacket p;
	AssembleEncoderInitializePacket(&p, groupCode, serial, sensor_t::encoder, invertEncoder,
									zeroEncoder);
	sendCANPacket(p);
	std::this_thread::sleep_for(1000us);
	AssembleEncoderPPJRSetPacket(&p, groupCode, serial, pulsesPerJointRev);
	sendCANPacket(p);
	std::this_thread::sleep_for(1000us);
	if (telemetryPeriod) {
		scheduleTelemetryPull(std::make_pair(group, serial), telemtype_t::angle,
							  telemetryPeriod.value());
	}
}

void initPotentiometer(devicegroup_t group, deviceserial_t serial, int32_t posLo,
					   int32_t posHi, uint16_t adcLo, uint16_t adcHi,
					   std::optional<std::chrono::milliseconds> telemetryPeriod) {
	CANPacket packet;
	auto groupCode = static_cast<uint8_t>(group);
	AssemblePotHiSetPacket(&packet, groupCode, serial, adcHi, posHi);
	sendCANPacket(packet);
	std::this_thread::sleep_for(1ms);
	AssemblePotLoSetPacket(&packet, groupCode, serial, adcLo, posLo);
	sendCANPacket(packet);
	if (telemetryPeriod) {
		scheduleTelemetryPull(std::make_pair(group, serial), telemtype_t::angle,
							  telemetryPeriod.value());
	}
}

void emergencyStopMotors() {
	CANPacket p;
	AssembleGroupBroadcastingEmergencyStopPacket(&p, static_cast<uint8_t>(0x0),
												 ESTOP_ERR_GENERAL);
	can::sendCANPacket(p);
	std::this_thread::sleep_for(1000us);
}

void initMotor(devicegroup_t group, deviceserial_t serial) {
	setMotorMode(group, serial, motormode_t::pwm);
	std::this_thread::sleep_for(1000us);
}

void setLimitSwitchLimits(devicegroup_t group, deviceserial_t serial, int32_t lo, int32_t hi) {
	CANPacket p;
	auto groupCode = static_cast<uint8_t>(group);

	// 0 is low limit, 1 is high limit.
	AssembleLimSwEncoderBoundPacket(&p, groupCode, serial, 0, lo);
	sendCANPacket(p);
	std::this_thread::sleep_for(1ms);
	AssembleLimSwEncoderBoundPacket(&p, groupCode, serial, 1, hi);
	sendCANPacket(p);
}

void setMotorPIDConstants(devicegroup_t group, deviceserial_t serial, int32_t kP, int32_t kI,
						  int32_t kD) {
	CANPacket p;
	auto motorGroupCode = static_cast<uint8_t>(group);
	AssemblePSetPacket(&p, motorGroupCode, serial, kP);
	sendCANPacket(p);
	std::this_thread::sleep_for(1ms);
	AssembleISetPacket(&p, motorGroupCode, serial, kI);
	sendCANPacket(p);
	std::this_thread::sleep_for(1ms);
	AssembleDSetPacket(&p, motorGroupCode, serial, kD);
	sendCANPacket(p);
	std::this_thread::sleep_for(1ms);
}

void setMotorMode(devicegroup_t group, deviceserial_t serial, motormode_t mode) {
	CANPacket p;
	AssembleModeSetPacket(&p, static_cast<uint8_t>(group), serial, static_cast<uint8_t>(mode));
	sendCANPacket(p);
	std::this_thread::sleep_for(1000us);
}

void setMotorPower(devicegroup_t group, deviceserial_t serial, double power) {
	power = std::min(std::max(power, -1.0), 1.0);
	int powerInt = std::round(power * std::numeric_limits<int16_t>::max());
	int16_t dutyCycle = static_cast<int16_t>(powerInt);
	setMotorPower(group, serial, dutyCycle);
}

void setMotorPower(devicegroup_t group, deviceserial_t serial, int16_t power) {
	CANPacket p;
	AssemblePWMDirSetPacket(&p, static_cast<uint8_t>(group), serial, power);
	sendCANPacket(p);
}

void setMotorPIDTarget(devicegroup_t group, deviceserial_t serial, int32_t target) {
	CANPacket p;
	AssemblePIDTargetSetPacket(&p, static_cast<uint8_t>(group), serial, target);
	sendCANPacket(p);
}

<<<<<<< HEAD
void setServoPos(devicegroup_t group, deviceserial_t serial, uint8_t servoNum, int32_t position) {
	CANPacket p;
	AssemblePCAServoPacket(&p, static_cast<uint8_t>(group), serial, servoNum, position);
=======
void setServoPos(devicegroup_t group, deviceserial_t serial, uint8_t servoNum, int32_t angle) {
	CANPacket p;
	AssemblePCAServoPacket(&p, static_cast<uint8_t>(group), serial, servoNum, angle);
>>>>>>> e716a2b6
	sendCANPacket(p);
}

DataPoint<int32_t> getMotorPosition(devicegroup_t group, deviceserial_t serial) {
	return getDeviceTelemetry(std::make_pair(group, serial), telemtype_t::angle);
}

void pullMotorPosition(devicegroup_t group, deviceserial_t serial) {
	pullDeviceTelemetry(std::make_pair(group, serial), telemtype_t::angle);
}

callbackid_t addLimitSwitchCallback(
	devicegroup_t group, deviceserial_t serial,
	const std::function<void(devicegroup_t group, deviceserial_t serial,
							 DataPoint<LimitSwitchData> limitSwitchData)>& callback) {
	auto id = std::make_pair(group, serial);
	// wrap callback in lambda to change signature
	auto func = [callback](deviceid_t deviceID, telemtype_t,
						   DataPoint<telemetry_t> telemData) {
		if (telemData) {
			LimitSwitchData data = telemData.getData();
			callback(deviceID.first, deviceID.second, {telemData.getTime(), data});
		} else {
			callback(deviceID.first, deviceID.second, {});
		}
	};
	return addDeviceTelemetryCallback(id, telemtype_t::limit_switch, func);
}

void removeLimitSwitchCallback(callbackid_t id) {
	removeDeviceTelemetryCallback(id);
}
} // namespace can::motor<|MERGE_RESOLUTION|>--- conflicted
+++ resolved
@@ -119,15 +119,9 @@
 	sendCANPacket(p);
 }
 
-<<<<<<< HEAD
-void setServoPos(devicegroup_t group, deviceserial_t serial, uint8_t servoNum, int32_t position) {
-	CANPacket p;
-	AssemblePCAServoPacket(&p, static_cast<uint8_t>(group), serial, servoNum, position);
-=======
 void setServoPos(devicegroup_t group, deviceserial_t serial, uint8_t servoNum, int32_t angle) {
 	CANPacket p;
 	AssemblePCAServoPacket(&p, static_cast<uint8_t>(group), serial, servoNum, angle);
->>>>>>> e716a2b6
 	sendCANPacket(p);
 }
 
