--- conflicted
+++ resolved
@@ -140,13 +140,8 @@
 					prompt("Enter the positive scale for the motor (double value)\n");
 				double negScale =
 					prompt("Enter the negative scale for the motor (double value)\n");
-<<<<<<< HEAD
-				motor = std::make_shared<robot::can_motor>(motorid_t::frontLeftWheel, true,
-														   serial, group, posScale, negScale);
-=======
 				motor = std::make_shared<robot::can_motor>(motorid_t::leftTread, true, serial,
-														   posScale, negScale);
->>>>>>> a72b922f
+														   group, posScale, negScale);
 
 				// get initial motor position
 				DataPoint<int32_t> dataPoint = motor->getMotorPos();
