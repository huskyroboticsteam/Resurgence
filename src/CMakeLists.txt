--- conflicted
+++ resolved
@@ -2,13 +2,11 @@
 
 project(Rover LANGUAGES CXX)
 
-<<<<<<< HEAD
-find_package(OpenCV REQUIRED)
+#find_package(OpenCV CONFIG REQUIRED)
 add_subdirectory(ar)
-=======
-#find_package(OpenCV CONFIG REQUIRED)
+
 add_subdirectory(Simulator)
->>>>>>> 4446160f
+
 add_executable(Rover
         Rover.cpp
         CommandLineOptions.cpp
@@ -16,9 +14,5 @@
         Network.cpp)
 
 #target_link_libraries(Rover ${OpenCV_LIBS})
-<<<<<<< HEAD
-set_property(TARGET Rover PROPERTY CXX_STANDARD 11)
-=======
 
-set_property(TARGET Rover PROPERTY CXX_STANDARD 14)
->>>>>>> 4446160f
+set_property(TARGET Rover PROPERTY CXX_STANDARD 14)