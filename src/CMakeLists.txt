cmake_minimum_required(VERSION 3.2)
set(CMAKE_CXX_STANDARD 11) # For the json library
set(CMAKE_CXX_STANDARD_REQUIRED ON)

project(Rover LANGUAGES CXX C)

<<<<<<< HEAD
set(USE_GPU OFF CACHE BOOL "Whether or not to compile GPU code")

if("${USE_GPU}")
  message(STATUS "GPU code is ON")
  add_definitions(-DWITH_GPU)
else()
  message(STATUS "GPU code is OFF")
endif()

set(AR_TESTS_WINDOWS OFF CACHE BOOL
	"Whether or not the AR unit tests should show images in windows")

if("${AR_TESTS_WINDOWS}")
  message(STATUS "AR unit tests: image windows are ON")
  add_definitions(-DAR_TESTS_WINDOWS)
else()
  message(STATUS "AR unit tests: image windows are OFF")
endif()

enable_testing()
find_package(Catch2 REQUIRED)

find_package(OpenCV CONFIG REQUIRED)
find_package(Threads REQUIRED)
add_subdirectory(ar)
=======
find_package(OpenCV REQUIRED)
find_package(Eigen3 REQUIRED NO_MODULE)
>>>>>>> f652575a

add_definitions(-DCHIP_TYPE=CHIP_TYPE_TEMPLATE)

enable_testing()

find_package(Catch2 REQUIRED)

list(APPEND RoverCommonTest
  CommandLineOptions.cpp
  Globals.cpp
  Networking/ParseBaseStation.cpp
  Networking/IK.cpp
  Networking/ParseCAN.cpp
  Networking/log.cpp
  Networking/motor_interface.cpp
  HindsightCAN/CANPacket.c
  HindsightCAN/CANCommon.c
  HindsightCAN/PortTemplate.c
  Pathfinding/ObstacleMap.cpp
  Pathfinding/Pather2.cpp
  Autonomous.cpp
  Util.cpp
  simulator/utils.cpp
  )

list(APPEND RoverCommon
  Rover.cpp
  ${RoverCommonTest}
  Networking/Network.cpp)

add_executable(Rover
  ${RoverCommon}
  simulator/noop_world.cpp
  Networking/CANUtils.cpp
  )

add_executable(RoverNoCAN
  ${RoverCommon}
  simulator/noop_world.cpp
  Networking/CANStubs.cpp
  )

add_executable(RoverSim
  ${RoverCommon}
  Networking/CANStubs.cpp
  #simulator/navigation.cpp
  #simulator/plan.cpp
  #simulator/search.cpp
  simulator/utils.cpp
  simulator/graphics.cpp
  simulator/simulator_world.cpp
  simulator/world.cpp)

add_executable(tests
  ${RoverCommonTest}
  Tests.cpp
  # AR Detection tests
<<<<<<< HEAD
=======
  # ar/ARUnitTests.cpp
>>>>>>> f652575a
  ar/Tag.cpp
  # CAN tests
  Networking/tests.cpp
  Networking/TestPackets.cpp
  Networking/NetworkingStubs.cpp
  Networking/real_world_interface.cpp
  # Autonomy tests
  SimpleAutonomousTester.cpp
  FakeMap.cpp
  mapping/ValidatorTest.cpp
  mapping/ObjectValidator.cpp
  mapping/EKFSlam/EKFSlam.cpp
  mapping/EKFSlam/tools.cpp
  # Pathfinding Tests
  ../tests/Pathfinding/ObstacleMapTest.cpp
  # ../tests/Pathfinding/PatherTest.cpp
  )

add_executable(lidar_vis
    lidar/MainVis.cpp
    lidar/LidarVis.cpp
    lidar/PointCloudProcessing.cpp
    lidar/URGLidar.cpp)

add_executable(lidarOnlyTest
	mapping/EKFSlam/lidarOnlyTest.cpp
        mapping/EKFSlam/EKFSlam.cpp
        mapping/ObjectValidator.cpp
        mapping/EKFSlam/tools.cpp
        lidar/LidarVis.cpp
        lidar/PointCloudProcessing.cpp
        lidar/URGLidar.cpp)

add_executable(simulator_navigation_demo
  simulator/navigation.cpp
  simulator/plan.cpp
  simulator/search.cpp
  simulator/utils.cpp
  simulator/graphics.cpp
  simulator/simulator_world.cpp
  simulator/world.cpp
  )

add_executable(visualizer_test
  Pathfinding/visualizer_test.cpp
  Pathfinding/Visualizer.cpp
  Pathfinding/Pather2.cpp
  Pathfinding/ObstacleMap.cpp
  )

list(APPEND simulator_libs
<<<<<<< HEAD
  sfml-graphics sfml-window sfml-system pthread)

target_link_libraries(lidar_vis liburg_c.a ${OpenCV_LIBS})
target_link_libraries(lidarOnlyTest liburg_c.a ${OpenCV_LIBS})
target_link_libraries(Rover ${OpenCV_LIBS})
target_link_libraries(visualizer_test ${OpenCV_LIBS})
=======
  sfml-graphics sfml-window sfml-system X11 pthread Eigen3::Eigen)

target_link_libraries(lidar_vis liburg_c.a ${OpenCV_LIBS} Eigen3::Eigen)
target_link_libraries(lidarOnlyTest liburg_c.a ${OpenCV_LIBS} Eigen3::Eigen)
target_link_libraries(Rover ${OpenCV_LIBS} Eigen3::Eigen)
target_link_libraries(RoverNoCAN ${OpenCV_LIBS} Eigen3::Eigen)
>>>>>>> f652575a
target_link_libraries(RoverSim ${OpenCV_LIBS} ${simulator_libs})
target_link_libraries(simulator_navigation_demo ${simulator_libs})

include(CTest)
include(Catch)
target_link_libraries(tests Catch2::Catch2)
target_link_libraries(tests ${OpenCV_LIBS})
<<<<<<< HEAD
target_link_libraries(tests Threads::Threads)
=======
target_link_libraries(tests Eigen3::Eigen)
>>>>>>> f652575a
catch_discover_tests(tests)

add_executable(Server
  Networking/Server.cpp)

add_executable(TCPClient
  Networking/TCPClient.cpp)
target_link_libraries(TCPClient Eigen3::Eigen)

add_executable(FakeBaseStation
  Networking/FakeBaseStation.cpp)

add_executable(FakeCANBoard
  Networking/FakeCANBoard.cpp
  Networking/CANUtils.cpp
  Networking/TestPackets.cpp
  HindsightCAN/CANPacket.c
  HindsightCAN/CANCommon.c
  HindsightCAN/PortTemplate.c)

set_property(TARGET Rover PROPERTY CXX_STANDARD 14)
set_property(TARGET lidar_vis PROPERTY CXX_STANDARD 14)
set_property(TARGET lidarOnlyTest PROPERTY CXX_STANDARD 14)<|MERGE_RESOLUTION|>--- conflicted
+++ resolved
@@ -4,36 +4,8 @@
 
 project(Rover LANGUAGES CXX C)
 
-<<<<<<< HEAD
-set(USE_GPU OFF CACHE BOOL "Whether or not to compile GPU code")
-
-if("${USE_GPU}")
-  message(STATUS "GPU code is ON")
-  add_definitions(-DWITH_GPU)
-else()
-  message(STATUS "GPU code is OFF")
-endif()
-
-set(AR_TESTS_WINDOWS OFF CACHE BOOL
-	"Whether or not the AR unit tests should show images in windows")
-
-if("${AR_TESTS_WINDOWS}")
-  message(STATUS "AR unit tests: image windows are ON")
-  add_definitions(-DAR_TESTS_WINDOWS)
-else()
-  message(STATUS "AR unit tests: image windows are OFF")
-endif()
-
-enable_testing()
-find_package(Catch2 REQUIRED)
-
-find_package(OpenCV CONFIG REQUIRED)
-find_package(Threads REQUIRED)
-add_subdirectory(ar)
-=======
 find_package(OpenCV REQUIRED)
 find_package(Eigen3 REQUIRED NO_MODULE)
->>>>>>> f652575a
 
 add_definitions(-DCHIP_TYPE=CHIP_TYPE_TEMPLATE)
 
@@ -91,10 +63,7 @@
   ${RoverCommonTest}
   Tests.cpp
   # AR Detection tests
-<<<<<<< HEAD
-=======
   # ar/ARUnitTests.cpp
->>>>>>> f652575a
   ar/Tag.cpp
   # CAN tests
   Networking/tests.cpp
@@ -146,21 +115,12 @@
   )
 
 list(APPEND simulator_libs
-<<<<<<< HEAD
-  sfml-graphics sfml-window sfml-system pthread)
-
-target_link_libraries(lidar_vis liburg_c.a ${OpenCV_LIBS})
-target_link_libraries(lidarOnlyTest liburg_c.a ${OpenCV_LIBS})
-target_link_libraries(Rover ${OpenCV_LIBS})
-target_link_libraries(visualizer_test ${OpenCV_LIBS})
-=======
   sfml-graphics sfml-window sfml-system X11 pthread Eigen3::Eigen)
 
 target_link_libraries(lidar_vis liburg_c.a ${OpenCV_LIBS} Eigen3::Eigen)
 target_link_libraries(lidarOnlyTest liburg_c.a ${OpenCV_LIBS} Eigen3::Eigen)
 target_link_libraries(Rover ${OpenCV_LIBS} Eigen3::Eigen)
 target_link_libraries(RoverNoCAN ${OpenCV_LIBS} Eigen3::Eigen)
->>>>>>> f652575a
 target_link_libraries(RoverSim ${OpenCV_LIBS} ${simulator_libs})
 target_link_libraries(simulator_navigation_demo ${simulator_libs})
 
@@ -168,11 +128,8 @@
 include(Catch)
 target_link_libraries(tests Catch2::Catch2)
 target_link_libraries(tests ${OpenCV_LIBS})
-<<<<<<< HEAD
 target_link_libraries(tests Threads::Threads)
-=======
 target_link_libraries(tests Eigen3::Eigen)
->>>>>>> f652575a
 catch_discover_tests(tests)
 
 add_executable(Server
