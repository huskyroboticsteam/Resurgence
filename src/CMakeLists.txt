cmake_minimum_required(VERSION 3.2)
cmake_policy(SET CMP0057 NEW)
set(CMAKE_CXX_STANDARD 11) # For the json library
set(CMAKE_CXX_STANDARD_REQUIRED ON)

project(Rover LANGUAGES CXX C)

find_package(OpenCV REQUIRED)
find_package(Eigen3 REQUIRED NO_MODULE)

find_package(rclcpp REQUIRED)
find_package(geometry_msgs REQUIRED)
include_directories(${rclcpp_INCLUDE_DIRS})
include_directories(${geometry_msgs_INCLUDE_DIRS})

add_definitions(-DCHIP_TYPE=CHIP_TYPE_TEMPLATE)

enable_testing()

find_package(Catch2 REQUIRED)

add_library(hindsight_can SHARED
  HindsightCAN/CANPacket.c
  HindsightCAN/CANCommon.c
  HindsightCAN/PortTemplate.c
  )

add_library(simulator_base SHARED
  simulator/utils.cpp
  simulator/world.cpp
  simulator/graphics.cpp)

add_library(simulator_nav SHARED
  simulator/plan.cpp
  simulator/search.cpp
  )

add_library(rover_common SHARED
  CommandLineOptions.cpp
  Globals.cpp
  Networking/ParseBaseStation.cpp
  Networking/IK.cpp
  Networking/ParseCAN.cpp
  Networking/log.cpp
  Networking/motor_interface.cpp
<<<<<<< HEAD
=======
  HindsightCAN/CANPacket.c
  HindsightCAN/CANCommon.c
  HindsightCAN/PortFiles/PortTemplate.c
  Pathfinding/ObstacleMap.cpp
  Pathfinding/Pather2.cpp
  Autonomous.cpp
>>>>>>> 81bad666
  Util.cpp
  filters/PoseEstimator.cpp
  filters/PoseEstimatorLinear.cpp
  kinematics/DiffDriveKinematics.cpp
  worldmap/GlobalMap.cpp
  worldmap/TrICP.cpp
  )

add_library(real_base_station SHARED
  Networking/Network.cpp
  )

add_library(simulator_world_interface SHARED
  simulator/simulator_world.cpp
  )
add_library(stub_world_interface SHARED
  simulator/noop_world.cpp
  )

add_library(real_can_interface SHARED
  Networking/CANUtils.cpp
  )
add_library(stub_can_interface SHARED
  Networking/CANStubs.cpp
  )
list(APPEND rover_libs
  rover_common hindsight_can simulator_base simulator_nav)

add_executable(Rover
  Rover.cpp
  Autonomous.cpp
  )
target_link_libraries(Rover ${rover_libs}
  real_base_station
  real_can_interface
  stub_world_interface # only for now, until we figure out the real sensor interfaces
  )

add_executable(RoverNoCAN
  Rover.cpp
  Autonomous.cpp
  )
target_link_libraries(RoverNoCAN ${rover_libs}
  real_base_station
  stub_can_interface
  stub_world_interface
  )

add_executable(RoverSim
  Rover.cpp
  Autonomous.cpp
  )
target_link_libraries(RoverSim ${rover_libs}
  real_base_station
  stub_can_interface
  simulator_world_interface
  )

add_executable(PlanViz
  PlanViz.cpp)
target_link_libraries(PlanViz simulator_base)

add_executable(tests
  Tests.cpp
  Autonomous.cpp
  # AR Detection tests
  # ar/ARUnitTests.cpp
  ar/Tag.cpp
  # CAN tests
  Networking/tests.cpp
  Networking/TestPackets.cpp
  Networking/NetworkingStubs.cpp
  Networking/real_world_interface.cpp
  # Autonomy tests
  mapping/ValidatorTest.cpp
  ../tests/kinematics/DiffDriveKinematicsTest.cpp
  ../tests/filters/RollingAvgFilterTest.cpp
  ../tests/filters/EKFTest.cpp
  ../tests/filters/StateSpaceUtilsTest.cpp
  ../tests/worldmap/TrICPTest.cpp
  ../tests/worldmap/GlobalMapTest.cpp)
target_link_libraries(tests
  ${rover_libs}
  lidar_slam
  )

add_library(lidar_base
    lidar/LidarVis.cpp
    lidar/PointCloudProcessing.cpp
    lidar/URGLidar.cpp)

add_library(lidar_slam
        mapping/EKFSlam/EKFSlam.cpp
        mapping/ObjectValidator.cpp
        mapping/EKFSlam/tools.cpp
        )

add_executable(lidar_vis
    lidar/MainVis.cpp)
target_link_libraries(lidar_vis lidar_base)

add_executable(lidarOnlyTest
        mapping/EKFSlam/lidarOnlyTest.cpp
        )
target_link_libraries(lidarOnlyTest lidar_base lidar_slam)

add_executable(simulator_navigation_demo
  simulator/navigation.cpp
  )
target_link_libraries(simulator_navigation_demo
  simulator_base simulator_nav simulator_world_interface)

add_subdirectory(ar)

list(APPEND sfml_libs
  sfml-graphics sfml-window sfml-system pthread)

# My IDE kept yelling at me until I added these lines. I'm still able to build on the VM so I think it doesn't break anything
find_package(Eigen3 REQUIRED)
include_directories(${EIGEN3_INCLUDE_DIR})

target_link_libraries(lidar_vis liburg_c.a ${OpenCV_LIBS})
target_link_libraries(lidarOnlyTest liburg_c.a ${OpenCV_LIBS})
target_link_libraries(Rover ${OpenCV_LIBS} ${rclcpp_LIBRARIES} ${geometry_msgs_LIBRARIES})
target_link_libraries(RoverNoCAN ${sfml_libs} ${rclcpp_LIBRARIES} ${geometry_msgs_LIBRARIES})
target_link_libraries(Rover ${sfml_libs})
target_link_libraries(RoverSim ${OpenCV_LIBS} ${sfml_libs} ${rclcpp_LIBRARIES} ${geometry_msgs_LIBRARIES})
target_link_libraries(simulator_navigation_demo ${sfml_libs})
target_link_libraries(tests ${sfml_libs} ${rclcpp_LIBRARIES} ${geometry_msgs_LIBRARIES})
target_link_libraries(PlanViz ${sfml_libs} ${rclcpp_LIBRARIES} ${geometry_msgs_LIBRARIES})

include(CTest)
include(Catch)
target_link_libraries(tests Catch2::Catch2)
target_link_libraries(tests ${OpenCV_LIBS})
catch_discover_tests(tests)

add_executable(Server
  Networking/Server.cpp)

add_executable(TCPClient
  Networking/TCPClient.cpp)

add_executable(FakeBaseStation
  Networking/FakeBaseStation.cpp)

add_executable(FakeCANBoard
  Networking/FakeCANBoard.cpp
  Networking/TestPackets.cpp
<<<<<<< HEAD
  )
target_link_libraries(FakeCANBoard hindsight_can real_can_interface)
=======
  HindsightCAN/CANPacket.c
  HindsightCAN/CANCommon.c
  HindsightCAN/CANMotorUnit.c
  HindsightCAN/PortFiles/PortTemplate.c)
>>>>>>> 81bad666

set_property(TARGET Rover PROPERTY CXX_STANDARD 14)
set_property(TARGET RoverNoCAN PROPERTY CXX_STANDARD 14)
set_property(TARGET RoverSim PROPERTY CXX_STANDARD 14)
set_property(TARGET PlanViz PROPERTY CXX_STANDARD 14)
set_property(TARGET tests PROPERTY CXX_STANDARD 14)
set_property(TARGET lidar_vis PROPERTY CXX_STANDARD 14)
set_property(TARGET lidarOnlyTest PROPERTY CXX_STANDARD 14)<|MERGE_RESOLUTION|>--- conflicted
+++ resolved
@@ -22,7 +22,8 @@
 add_library(hindsight_can SHARED
   HindsightCAN/CANPacket.c
   HindsightCAN/CANCommon.c
-  HindsightCAN/PortTemplate.c
+  HindsightCAN/CANMotorUnit.c
+  HindsightCAN/PortFiles/PortTemplate.c
   )
 
 add_library(simulator_base SHARED
@@ -43,15 +44,6 @@
   Networking/ParseCAN.cpp
   Networking/log.cpp
   Networking/motor_interface.cpp
-<<<<<<< HEAD
-=======
-  HindsightCAN/CANPacket.c
-  HindsightCAN/CANCommon.c
-  HindsightCAN/PortFiles/PortTemplate.c
-  Pathfinding/ObstacleMap.cpp
-  Pathfinding/Pather2.cpp
-  Autonomous.cpp
->>>>>>> 81bad666
   Util.cpp
   filters/PoseEstimator.cpp
   filters/PoseEstimatorLinear.cpp
@@ -201,15 +193,8 @@
 add_executable(FakeCANBoard
   Networking/FakeCANBoard.cpp
   Networking/TestPackets.cpp
-<<<<<<< HEAD
   )
 target_link_libraries(FakeCANBoard hindsight_can real_can_interface)
-=======
-  HindsightCAN/CANPacket.c
-  HindsightCAN/CANCommon.c
-  HindsightCAN/CANMotorUnit.c
-  HindsightCAN/PortFiles/PortTemplate.c)
->>>>>>> 81bad666
 
 set_property(TARGET Rover PROPERTY CXX_STANDARD 14)
 set_property(TARGET RoverNoCAN PROPERTY CXX_STANDARD 14)
