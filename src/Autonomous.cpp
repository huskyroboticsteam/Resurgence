#include "Autonomous.h"

#include <Eigen/LU>
#include <cmath>
#include <iostream>

#include "Globals.h"
#include "log.h"
#include "simulator/world_interface.h"
#include "simulator/constants.h"

constexpr float PI = M_PI;
constexpr double KP_ANGLE = 2;
constexpr double DRIVE_SPEED = 3;
const Eigen::Vector3d gpsStdDev = {2, 2, PI / 24};
constexpr int numSamples = 1;

constexpr double FOLLOW_DIST = 2.0;
constexpr double PLAN_COLLISION_STOP_DIST = 2.0;
constexpr double INFINITE_COST = 1e10;
constexpr int REPLAN_PERIOD = 20;

constexpr const char * ROVER_FRAME = "rover";

const transform_t VIZ_BASE_TF = toTransform({NavSim::DEFAULT_WINDOW_CENTER_X,NavSim::DEFAULT_WINDOW_CENTER_Y,M_PI/2});

Autonomous::Autonomous(const URCLeg &_target, double controlHz)
	: Node("autonomous"),
		target(_target),
		search_target({target.approx_GPS(0) - PI, target.approx_GPS(1), -PI / 2}),
		gate_targets({NAN, NAN, NAN}, {NAN, NAN, NAN}),
		poseEstimator({1.5, 1.5}, gpsStdDev, Constants::WHEEL_BASE, 1.0 / controlHz),
		calibrated(false),
		calibrationPoses({}),
		leftPostFilter(),
		rightPostFilter(),
		state(NavState::INIT),
		time_since_plan(0),
		plan(0,2),
		plan_cost(INFINITE_COST),
		plan_base({0,0,0}),
		plan_idx(0),
		search_theta_increment(PI / 4),
		already_arrived(false),
		plan_pub(this->create_publisher<geometry_msgs::msg::Point>("plan_viz", 100)),
		curr_pose_pub(this->create_publisher<geometry_msgs::msg::Point>("current_pose", 100)),
		next_pose_pub(this->create_publisher<geometry_msgs::msg::Point>("next_pose", 100)),
<<<<<<< HEAD
		lidar_pub(this->create_publisher<geometry_msgs::msg::Point>("lidar_scan", 100)),
		gate_pub(this->create_publisher<geometry_msgs::msg::PoseArray>("gate_targets", 100)),
=======
		lidar_pub(this->create_publisher<geometry_msgs::msg::PoseArray>("lidar_scan", 100)),
>>>>>>> 8f063287
		landmarks_pub(this->create_publisher<geometry_msgs::msg::PoseArray>("landmarks", 100))
{
}

Autonomous::Autonomous(const URCLeg &_target, double controlHz, const pose_t &startPose)
	: Autonomous(_target, controlHz)
{
	poseEstimator.reset(startPose);
	calibrated = true;
}

double dist(const pose_t &p1, const pose_t &p2, double theta_weight)
{
	pose_t diff = p1 - p2;
	// angles are modular in nature, so wrap at 2pi radians
	double thetaDiff = std::fmod(abs(diff(2)), 2 * PI);
	// change domain from [0, 2pi) to (-pi, pi]
	if (thetaDiff > PI) {
		thetaDiff -= 2 * PI;
	}
	diff(2) = thetaDiff * theta_weight;
	return diff.norm();
}

pose_t Autonomous::poseToDraw(pose_t &pose, pose_t &current_pose) const
{
	// Both poses are given in the same frame. (usually GPS frame)
	// `current_pose` is the current location of the robot, `pose` is the pose we wish to draw
	transform_t inv_curr = toTransform(current_pose).inverse();
	return toPose(toTransform(pose) * inv_curr * VIZ_BASE_TF, 0);
}

void Autonomous::publish(Eigen::Vector3d pose,
		rclcpp::Publisher<geometry_msgs::msg::Point>::SharedPtr &publisher) const
{
	auto message = geometry_msgs::msg::Point();
	message.x = pose(0);
	message.y = pose(1);
	message.z = pose(2);
	publisher->publish(message);
}

void Autonomous::publish_array(const points_t &points,
		rclcpp::Publisher<geometry_msgs::msg::PoseArray>::SharedPtr &publisher) const
{
	auto message = geometry_msgs::msg::PoseArray();
	message.header.frame_id = ROVER_FRAME; // technically this is in the window frame actually
	// but we'll figure out our transform situation later
	for (point_t l : points) {
		auto p = geometry_msgs::msg::Pose();
		p.position.x = l(0);
		p.position.y = l(1);
		p.position.z = l(2);
		message.poses.push_back(p);
	}
	publisher->publish(message);
}

bool Autonomous::arrived(const pose_t &pose) const
{
	if (leftPostFilter.getSize() == 0)
	{
		return false;
	}
	if (target.right_post_id != -1)
	{
		return std::isinf(gate_targets.second(2));
	}
	else
	{
		pose_t target = getGPSTargetPose();
		target.topRows(2) = leftPostFilter.get().topRows(2);
		return dist(pose, target, 1.0) < 0.5;
	}
}

double Autonomous::angleToTarget(const pose_t &gpsPose) const
{
	float dy = target.approx_GPS(1) - (float)gpsPose(1);
	float dx = target.approx_GPS(0) - (float)gpsPose(0);
	double theta = std::atan2(dy, dx);
	return theta - gpsPose(2);
}

bool calibratePeriodic(std::vector<pose_t> &poses, const pose_t &pose, pose_t &out)
{
	poses.push_back(pose);
	if (poses.size() == numSamples)
	{
		pose_t sum = pose_t::Zero();
		for (const pose_t &p : poses)
		{
			sum += p;
		}
		sum /= poses.size();
		out = sum;
		return true;
	}
	return false;
}

double transformAngle(double currAngle, double targetAngle)
{
	double range = 2 * PI;
	double dist = std::fmod(targetAngle - currAngle, range);
	double absDist = abs(dist);

	int sign = dist > 0 ? 1 : (dist < 0 ? -1 : 0);

	return currAngle + ((absDist > (range / 2)) ? -sign * (range - absDist) : dist);
}

double Autonomous::getLinearVel(const pose_t &target, const pose_t &pose, double thetaErr) const {
	double speed = DRIVE_SPEED;
	if (dist(target, pose, 0) < 1.0) {
		// We should drive slower near the goal so that we don't overshoot the target
		// (given our relatively low control frequency of 10 Hz)
		speed = DRIVE_SPEED / 3;
	}
	if (abs(thetaErr) > PI / 4 || state == NavState::NEAR_TARGET_POSE || state == NavState::GATE_ALIGN) {
		// don't drive forward if pointing away
		// or if we're already very close to the target or aligning to a gate angle
		speed = 0;
	}
	return speed;
}

double Autonomous::getThetaVel(const pose_t &target, const pose_t &pose, double &thetaErr) const
{
	// If we're within 20cm of the target location, we want to turn the rover until
	// we reach the target orientation. Otherwise, we want to turn the rover to
	// aim it at the target location.
	double targetAngle = target(2);
	if (state == NavState::GATE_ALIGN)
	{
		targetAngle = gate_targets.second(2);
	}
	if (state == NavState::INIT || state == NavState::SEARCH_PATTERN)
	{
		double dx = target(0) - pose(0);
		double dy = target(1) - pose(1);
		targetAngle = atan2(dy, dx);
	}
	targetAngle = transformAngle(pose(2), targetAngle);
	thetaErr = targetAngle - pose(2);

	return KP_ANGLE * thetaErr;
}

void Autonomous::autonomyIter()
{

	transform_t gps = readGPS(); // <--- has some heading information

	// If we haven't calibrated position, do so now
	if (!calibrated)
	{
		pose_t out;
		if (calibratePeriodic(calibrationPoses, toPose(gps, 0), out))
		{
			// the standard error of the calculated mean is the std dev of the mean
			poseEstimator.reset(out, gpsStdDev / sqrt((double)numSamples));
			calibrated = true;
			calibrationPoses.clear();
		}
		else
		{
			return;
		}
	}

	// get landmark data and filter out invalid data points
	points_t landmarks = readLandmarks();
	if (target.left_post_id < 0 || target.left_post_id > landmarks.size())
	{
		log(LOG_ERROR, "Invalid left_post_id %d\n", target.left_post_id);
		return;
	}
	point_t leftPostLandmark = landmarks[target.left_post_id];

	// get the latest pose estimation
	poseEstimator.correct(gps);
	pose_t pose = poseEstimator.getPose();
	transform_t invTransform = toTransform(pose).inverse();

	if (already_arrived || arrived(pose))
	{
		already_arrived = true;
		std::cout << "arrived at gate" << std::endl;
		std::cout << "x: " << pose(0) << " y: " << pose(1) << " theta: " << pose(2)
					<< std::endl;
<<<<<<< HEAD
		leftPostFilter.reset(); // clear the cached data points
		setCmdVel(0, 0);
=======
		landmarkFilter.reset(); // clear the cached data points
		if (Globals::AUTONOMOUS)
		{
			setCmdVel(0, 0);
		}
>>>>>>> 8f063287
	}
	else
	{
		pose_t driveTarget = getGPSTargetPose();


		// If we are in a search pattern, set the drive target to the next search point
		if (state == NavState::SEARCH_PATTERN)
		{
			driveTarget = search_target;
		}

		// if we have some existing data or new data, set the target using the landmark
		// data
		bool landmarkVisible = leftPostLandmark(2) != 0;
		if (leftPostFilter.getSize() > 0 || landmarkVisible)
		{
			// TODO shift the target location and orientation to align
			// with the gate and/or avoid crashing into the post.
			if (!landmarkVisible)
			{
				// we have no new data, so use the data already in the filter
				driveTarget.topRows(2) = leftPostFilter.get().topRows(2);
			}
			else
			{
				if (leftPostFilter.getSize() == 0)
				{
					// Replan if this is the first landmark we have seen
					plan_cost = INFINITE_COST;
				}
				// transform and add the new data to the filter
				point_t landmarkMapSpace = invTransform * leftPostLandmark;
				// the filtering is done on the target in map space to reduce any phase lag
				// caused by filtering
				driveTarget.topRows(2) = leftPostFilter.get(landmarkMapSpace).topRows(2);
			}
			if (state == NavState::SEARCH_PATTERN)
			{
				// Currently in a search pattern and landmark has been seen, can exit search
				state = NavState::INIT;
			}
		}

		// The target has a second post we can see
		if (target.right_post_id != -1 && landmarks[target.right_post_id](2) != 0)
		{
			// Get old landmark measurement for stability stop condition
			point_t post_2_old = rightPostFilter.getSize() > 0 ? rightPostFilter.get() : point_t(0, 0, 0);

			point_t rightPostLandmark = landmarks[target.right_post_id];
			// transform and add the new data to the filter
			point_t landmarkMapSpace = invTransform * rightPostLandmark;
			// the filtering is done on the target in map space to reduce any phase lag
			// caused by filtering
			point_t post_2 = rightPostFilter.get(landmarkMapSpace);

			// we haven't seen the first post yet, use the second post as the drive target
			if (leftPostFilter.getSize() == 0)
			{
				driveTarget.topRows(2) = post_2.topRows(2);
			}
			// we have already seen the first post
			else
			{
				double first_post_dist = dist(pose, gate_targets.first, 0.0);
				double second_post_dist = dist(pose, gate_targets.second, 0.0);

				// we have already seen the first post and have set gate targets
				if (!std::isnan(gate_targets.first(2)))
				{
					// Update gate targets
					if (!std::isinf(gate_targets.first(2)) && first_post_dist < 0.3)
					{
						// Arrived at first gate target, mark as complete
						gate_targets.first = pose_t(INFINITY, INFINITY, INFINITY);

						// Update target angle of second target to account for inaccuracies
						gate_targets.second(2) = std::atan2(gate_targets.second(1) - pose(1), gate_targets.second(0) - pose(0));

						// Turn to desired angle
						state = NavState::GATE_ALIGN;
					}
					if (std::isinf(gate_targets.first(2)) && second_post_dist < 0.3)
					{
						// Arrived at second gate target
						gate_targets.second = pose_t(INFINITY, INFINITY, INFINITY);

						// No further action needed since goal has been reached
						already_arrived = true;
						return;
					}
				}

				// Stop condition for recomputing gate targets - if previous measurement of landmark
				// is close to current measurement, probably close enough to drive.
				// This stops infinite loops of recomputing gate targets then determining we're not close enough
				bool isStable = !std::isinf(gate_targets.first(2)) && first_post_dist < 1.0 && dist(post_2, post_2_old, 0.0) < 0.1;

				// recompute gate targets
				if (!std::isinf(gate_targets.first(2)) && !isStable)
				{
					pose_t old_first_target = gate_targets.first;

					point_t post_1 = leftPostFilter.get();
					point_t center = (post_1 + post_2) / 2;

					point_t offset{(post_1(1) - post_2(1)) / 2, (post_2(0) - post_1(0)) / 2, 0};
					pose_t goal_1 = center + 2 * offset;
					pose_t goal_2 = center - 2 * offset;

					// Choose the closest goal to be the first target
					if (dist(pose, goal_1, 0) < dist(pose, goal_2, 0))
					{
						gate_targets = std::make_pair(goal_1, goal_2);
					}
					else
					{
						gate_targets = std::make_pair(goal_2, goal_1);
					}

					// Angle between targets
					double angle = std::atan2(gate_targets.second(1) - gate_targets.first(1), gate_targets.second(0) - gate_targets.first(0));
					gate_targets.first(2) = angle;
					gate_targets.second(2) = angle;

					// Replan if there is a significant change in the first target
					double replan_threshold_dist = first_post_dist > 3.0 ? 0.7 : 0.3;
					if (dist(old_first_target, gate_targets.first, 0.0) > replan_threshold_dist)
					{
						plan_cost = INFINITE_COST;
					}
				}

				driveTarget = std::isinf(gate_targets.first(2)) ? gate_targets.second : gate_targets.first;
				// Avoids weird planning behavior when close to the second target
				if (dist(pose, gate_targets.second, 1.0) < 3.0) {
					plan_cost = INFINITE_COST;
				}
			}
		}

		const points_t lidar_scan = readLidarScan();
		if (Globals::AUTONOMOUS) {
			if (plan_cost == INFINITE_COST || ++time_since_plan % REPLAN_PERIOD == 0) {
				point_t point_t_goal;
				point_t_goal.topRows(2) = driveTarget.topRows(2);
				point_t_goal(2) = 1.0;
				point_t_goal = toTransform(pose) * point_t_goal;
				double goal_radius = 2.0;
				plan_t new_plan = getPlan(lidar_scan, point_t_goal, goal_radius);
				double new_plan_cost = planCostFromIndex(new_plan, 0);
				// we want a significant improvement to avoid thrash
				if (new_plan_cost < plan_cost * 0.8) {
					plan_idx = 0;
					plan_base = pose;
					plan_cost = new_plan_cost;
					plan = new_plan;
					time_since_plan = 0;
				}
			}
		}

		// Send lidar points to visualization
		const points_t lidar_scan_transformed = transformReadings(lidar_scan, VIZ_BASE_TF);
		log(LOG_DEBUG, "Publishing %d lidar points\n", lidar_scan_transformed.size());
		publish_array(lidar_scan_transformed, lidar_pub);

		const points_t landmarks_transformed = transformReadings(landmarks, VIZ_BASE_TF);
		publish_array(landmarks_transformed, landmarks_pub);

		// Send gate targets to visualization
		auto gate_message = geometry_msgs::msg::PoseArray();
		gate_message.header.frame_id = "rover";
		if (!std::isnan(gate_targets.first(2)) && !std::isinf(gate_targets.first(2)))
		{
			pose_t gate_1 = poseToDraw(gate_targets.first, pose);
			auto gate = geometry_msgs::msg::Pose();
			gate.position.x = gate_1(0);
			gate.position.y = gate_1(1);
			gate.position.z = gate_1(2);
			gate_message.poses.push_back(gate);
		}
		if (!std::isnan(gate_targets.second(2)) && !std::isinf(gate_targets.second(2)))
		{
			pose_t gate_2 = poseToDraw(gate_targets.second, pose);
			auto gate = geometry_msgs::msg::Pose();
			gate.position.x = gate_2(0);
			gate.position.y = gate_2(1);
			gate.position.z = gate_2(2);
			gate_message.poses.push_back(gate);
		}
		gate_pub->publish(gate_message);

		// Send current pose to visualization
		const pose_t curr_pose_transformed = poseToDraw(pose, pose);
		publish(curr_pose_transformed, curr_pose_pub);

		int plan_size = plan.rows();
		if (plan_size == 0 && dist(driveTarget, pose, 1.0) < 2.0) {
			// We're probably within planning resolution of the goal,
			// so using the goal as the drive target makes sense.
		} else {
			// Roll out the plan until we find a target pose a certain distance in front
			// of the robot. (This code also handles visualizing the plan.)
			pose_t plan_pose = plan_base;

			// Send starting plan_pose
			const pose_t start_plan_pose_transformed = poseToDraw(plan_pose, pose);
			publish(start_plan_pose_transformed, plan_pub);

			bool found_target = false;
			for (int i = 0; i < plan_size; i++) {
				action_t action = plan.row(i);
				plan_pose(2) += action(0);
				plan_pose(0) += action(1) * cos(plan_pose(2));
				plan_pose(1) += action(1) * sin(plan_pose(2));
				transform_t tf_plan_pose = toTransform(plan_pose) * invTransform;
				if (collides(tf_plan_pose, lidar_scan, 1.3)) { // stay 1.3 meters away
					// We'll replan next timestep
					// TODO strictly speaking, we don't need to replan if the collision happened
					// on a part of the plan that we've already passed. But I'm not quite sure how
					// to algorithmically decide which parts of the plan we've already passed.
					plan_cost = INFINITE_COST;
					// TODO we should have a more sophisticated way of deciding whether a collision
					// is imminent.
					if (dist(plan_pose, pose, 0.0) < PLAN_COLLISION_STOP_DIST) {
						driveTarget = pose; // Don't move
					}
				}
				if (i >= plan_idx && !found_target && dist(plan_pose, pose, 1.0) > FOLLOW_DIST) {
					found_target = true;
					plan_idx = i;
					plan_cost = planCostFromIndex(plan, i);
					driveTarget = plan_pose;
					// Send next target pose to visualization
					const pose_t next_pose_transformed = poseToDraw(plan_pose, pose);
					publish(next_pose_transformed, next_pose_pub);
				} else {
					// Send current plan_pose to visualization
					const pose_t curr_plan_transformed = poseToDraw(plan_pose, pose);
					publish(curr_plan_transformed, plan_pub);
				}
			}
		}

		// Send message to visualization that all data has been sent
		publish({NAN, NAN, NAN}, plan_pub);

		double d = dist(driveTarget, pose, 0);
		if (state == NavState::SEARCH_PATTERN && dist(search_target, pose, 0.0) < 0.5)
		{
			// Current search point has been reached
			// Replan to avoid waiting at current search point
			plan_cost = INFINITE_COST;
			// Set the search target to the next point in the search pattern
			search_target -= target.approx_GPS;
			double radius = hypot(search_target(0), search_target(1));
			double scale = (radius + search_theta_increment) / radius;
			// Rotate the target counterclockwise by the theta increment
			search_target.topRows(2) =
				(Eigen::Matrix2d() << cos(search_theta_increment), -sin(search_theta_increment),
										sin(search_theta_increment), cos(search_theta_increment)).finished()
				* search_target.topRows(2) * scale;
			search_target += target.approx_GPS;
			// Adjust the target angle
			search_target(2) += search_theta_increment;
			if (search_target(2) > PI)
			{
				search_target(2) -= 2 * PI;
				// Decrease the theta increment every time a full rotation is made so the
				// spiral shape is followed better
				// This increases the denominator of the theta increment by 4
				search_theta_increment = PI / ((int) (PI / search_theta_increment + 4));
			}
		}
		if (state != NavState::SEARCH_PATTERN && dist(target.approx_GPS, pose, 0.0) < 0.2 &&
			leftPostFilter.getSize() == 0 && !landmarkVisible)
		{
			// Close to GPS target but no landmark in sight, should use search pattern
			// Replan so the search starts faster
			plan_cost = INFINITE_COST;
			state = NavState::SEARCH_PATTERN;
		}

		// If aligned to desired gate angle, replan and continue to second target
		if (state == NavState::GATE_ALIGN && std::abs(pose(2) - (std::isinf(gate_targets.first(2)) ? gate_targets.second : gate_targets.first)(2)) < 0.07)
		{
			state = NavState::INIT;
			plan_cost = INFINITE_COST;
		}

		// There's an overlap where either state might apply, to prevent rapidly switching
		// back and forth between these two states.
		// We also don't want to switch into one of these two states if we're currently in a
		// search pattern.
		if (d < 0.2 && state == NavState::INIT)
		{
			state = NavState::NEAR_TARGET_POSE;
		}
		if (d > 0.5 && state == NavState::NEAR_TARGET_POSE)
		{
			state = NavState::INIT;
		}
		double thetaErr;
		double thetaVel = getThetaVel(driveTarget, pose, thetaErr);
		double driveSpeed = getLinearVel(driveTarget, pose, thetaErr);

		if (!Globals::E_STOP && Globals::AUTONOMOUS)
		{
			setCmdVel(thetaVel, driveSpeed);
			poseEstimator.predict(thetaVel, driveSpeed);
		}
	}
}

double Autonomous::pathDirection(const points_t &lidar, const pose_t &gpsPose)
{
	double dtheta;
	dtheta = angleToTarget(gpsPose);
	return dtheta;
}

pose_t Autonomous::getGPSTargetPose() const
{
	pose_t ret{target.approx_GPS(0), target.approx_GPS(1), 0.0};
	return ret;
}<|MERGE_RESOLUTION|>--- conflicted
+++ resolved
@@ -45,12 +45,8 @@
 		plan_pub(this->create_publisher<geometry_msgs::msg::Point>("plan_viz", 100)),
 		curr_pose_pub(this->create_publisher<geometry_msgs::msg::Point>("current_pose", 100)),
 		next_pose_pub(this->create_publisher<geometry_msgs::msg::Point>("next_pose", 100)),
-<<<<<<< HEAD
-		lidar_pub(this->create_publisher<geometry_msgs::msg::Point>("lidar_scan", 100)),
 		gate_pub(this->create_publisher<geometry_msgs::msg::PoseArray>("gate_targets", 100)),
-=======
 		lidar_pub(this->create_publisher<geometry_msgs::msg::PoseArray>("lidar_scan", 100)),
->>>>>>> 8f063287
 		landmarks_pub(this->create_publisher<geometry_msgs::msg::PoseArray>("landmarks", 100))
 {
 }
@@ -242,16 +238,11 @@
 		std::cout << "arrived at gate" << std::endl;
 		std::cout << "x: " << pose(0) << " y: " << pose(1) << " theta: " << pose(2)
 					<< std::endl;
-<<<<<<< HEAD
 		leftPostFilter.reset(); // clear the cached data points
-		setCmdVel(0, 0);
-=======
-		landmarkFilter.reset(); // clear the cached data points
 		if (Globals::AUTONOMOUS)
 		{
 			setCmdVel(0, 0);
 		}
->>>>>>> 8f063287
 	}
 	else
 	{
