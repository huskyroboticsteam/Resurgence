#include "Autonomous.h"

#include <Eigen/LU>
#include <cmath>
#include <iostream>

#include "Globals.h"
<<<<<<< HEAD
=======
#include "log.h"
#include "simulator/world_interface.h"
>>>>>>> d5de9c91
#include "simulator/constants.h"
#include "simulator/world_interface.h"

constexpr float PI = M_PI;
constexpr double KP_ANGLE = 2;
constexpr double DRIVE_SPEED = 3;
const Eigen::Vector3d gpsStdDev = {2, 2, PI / 24};
constexpr int numSamples = 1;

constexpr double FOLLOW_DIST = 2.0;
constexpr double PLAN_COLLISION_STOP_DIST = 2.0;
constexpr double INFINITE_COST = 1e10;
constexpr int REPLAN_PERIOD = 20;

constexpr const char * ROVER_FRAME = "rover";

const transform_t VIZ_BASE_TF = toTransform({NavSim::DEFAULT_WINDOW_CENTER_X,NavSim::DEFAULT_WINDOW_CENTER_Y,M_PI/2});

Autonomous::Autonomous(const URCLeg &_target, double controlHz)
	: Node("autonomous"),
		target(_target),
		search_target({target.approx_GPS(0) - PI, target.approx_GPS(1), -PI / 2}),
		poseEstimator({1.5, 1.5}, gpsStdDev, Constants::WHEEL_BASE, 1.0 / controlHz),
	  	map(10000),
		calibrated(false),
		calibrationPoses({}),
		landmarkFilter(),
		state(NavState::INIT),
		time_since_plan(0),
		plan(0,2),
		plan_cost(INFINITE_COST),
		plan_base({0,0,0}),
		plan_idx(0),
		search_theta_increment(PI / 4),
		already_arrived(false),
	  	mapLoopCounter(0),
	  	mapBlindPeriod(15),
	  	mapDoesOverlap(false),
	  	mapOverlapSampleThreshold(15),
		plan_pub(this->create_publisher<geometry_msgs::msg::Point>("plan_viz", 100)),
		curr_pose_pub(this->create_publisher<geometry_msgs::msg::Point>("current_pose", 100)),
		next_pose_pub(this->create_publisher<geometry_msgs::msg::Point>("next_pose", 100)),
		lidar_pub(this->create_publisher<geometry_msgs::msg::PoseArray>("lidar_scan", 100)),
		landmarks_pub(this->create_publisher<geometry_msgs::msg::PoseArray>("landmarks", 100))
{
}

Autonomous::Autonomous(const URCLeg &_target, double controlHz, const pose_t &startPose)
	: Autonomous(_target, controlHz)
{
	poseEstimator.reset(startPose);
	calibrated = true;
}

double dist(const pose_t &p1, const pose_t &p2, double theta_weight)
{
	pose_t diff = p1 - p2;
	// angles are modular in nature, so wrap at 2pi radians
	double thetaDiff = std::fmod(abs(diff(2)), 2 * PI);
	// change domain from [0, 2pi) to (-pi, pi]
	if (thetaDiff > PI) {
		thetaDiff -= 2 * PI;
	}
	diff(2) = thetaDiff * theta_weight;
	return diff.norm();
}

pose_t Autonomous::poseToDraw(pose_t &pose, pose_t &current_pose) const
{
	// Both poses are given in the same frame. (usually GPS frame)
	// `current_pose` is the current location of the robot, `pose` is the pose we wish to draw
	transform_t inv_curr = toTransform(current_pose).inverse();
	return toPose(toTransform(pose) * inv_curr * VIZ_BASE_TF, 0);
}

void Autonomous::publish(Eigen::Vector3d pose,
		rclcpp::Publisher<geometry_msgs::msg::Point>::SharedPtr &publisher) const
{
	auto message = geometry_msgs::msg::Point();
	message.x = pose(0);
	message.y = pose(1);
	message.z = pose(2);
	publisher->publish(message);
}

void Autonomous::publish_array(const points_t &points,
		rclcpp::Publisher<geometry_msgs::msg::PoseArray>::SharedPtr &publisher) const
{
	auto message = geometry_msgs::msg::PoseArray();
	message.header.frame_id = ROVER_FRAME; // technically this is in the window frame actually
	// but we'll figure out our transform situation later
	for (point_t l : points) {
		auto p = geometry_msgs::msg::Pose();
		p.position.x = l(0);
		p.position.y = l(1);
		p.position.z = l(2);
		message.poses.push_back(p);
	}
	publisher->publish(message);
}

bool Autonomous::arrived(const pose_t &pose) const
{
	if (landmarkFilter.getSize() == 0)
	{
		return false;
	}
	pose_t target = getTargetPose();
	target.topRows(2) = landmarkFilter.get().topRows(2);
	return dist(pose, target, 1.0) < 0.5;
}

double Autonomous::angleToTarget(const pose_t &gpsPose) const
{
	float dy = target.approx_GPS(1) - (float)gpsPose(1);
	float dx = target.approx_GPS(0) - (float)gpsPose(0);
	double theta = std::atan2(dy, dx);
	return theta - gpsPose(2);
}

bool calibratePeriodic(std::vector<pose_t> &poses, const pose_t &pose, pose_t &out)
{
	poses.push_back(pose);
	if (poses.size() == numSamples)
	{
		pose_t sum = pose_t::Zero();
		for (const pose_t &p : poses)
		{
			sum += p;
		}
		sum /= poses.size();
		out = sum;
		return true;
	}
	return false;
}

double transformAngle(double currAngle, double targetAngle)
{
	double range = 2 * PI;
	double dist = std::fmod(targetAngle - currAngle, range);
	double absDist = abs(dist);

	int sign = dist > 0 ? 1 : (dist < 0 ? -1 : 0);

	return currAngle + ((absDist > (range / 2)) ? -sign * (range - absDist) : dist);
}

double Autonomous::getLinearVel(const pose_t &target, const pose_t &pose, double thetaErr) const {
	double speed = DRIVE_SPEED;
	if (dist(target, pose, 0) < 1.0) {
		// We should drive slower near the goal so that we don't overshoot the target
		// (given our relatively low control frequency of 10 Hz)
		speed = DRIVE_SPEED / 3;
	}
	if (abs(thetaErr) > PI / 4 || state == NavState::NEAR_TARGET_POSE) {
		// don't drive forward if pointing away
		// or if we're already very close to the target
		speed = 0;
	}
	return speed;
}

double Autonomous::getThetaVel(const pose_t &target, const pose_t &pose, double &thetaErr) const
{
	// If we're within 20cm of the target location, we want to turn the rover until
	// we reach the target orientation. Otherwise, we want to turn the rover to
	// aim it at the target location.
	double targetAngle = target(2);
	if (state == NavState::INIT || state == NavState::SEARCH_PATTERN)
	{
		double dx = target(0) - pose(0);
		double dy = target(1) - pose(1);
		targetAngle = atan2(dy, dx);
	}
	targetAngle = transformAngle(pose(2), targetAngle);
	thetaErr = targetAngle - pose(2);

	return KP_ANGLE * thetaErr;
}

void Autonomous::autonomyIter()
{

	transform_t gps = readGPS(); // <--- has some heading information

	// If we haven't calibrated position, do so now
	if (!calibrated)
	{
		pose_t out;
		if (calibratePeriodic(calibrationPoses, toPose(gps, 0), out))
		{
			// the standard error of the calculated mean is the std dev of the mean
			poseEstimator.reset(out, gpsStdDev / sqrt((double)numSamples));
			calibrated = true;
			calibrationPoses.clear();
		}
		else
		{
			return;
		}
	}

	// get landmark data and filter out invalid data points
	points_t landmarks = readLandmarks();
	if (target.left_post_id < 0 || target.left_post_id > landmarks.size())
	{
		log(LOG_ERROR, "Invalid left_post_id %d\n", target.left_post_id);
		return;
	}
	point_t leftPostLandmark = landmarks[target.left_post_id];

	// get the latest pose estimation
	poseEstimator.correct(gps);
	pose_t pose = poseEstimator.getPose();
	transform_t invTransform = toTransform(pose).inverse();

	if (already_arrived || arrived(pose))
	{
		already_arrived = true;
		std::cout << "arrived at gate" << std::endl;
		std::cout << "x: " << pose(0) << " y: " << pose(1) << " theta: " << pose(2)
					<< std::endl;
		landmarkFilter.reset(); // clear the cached data points
		if (Globals::AUTONOMOUS)
		{
			setCmdVel(0, 0);
		}
	}
	else
	{
		pose_t driveTarget = getTargetPose();

		// if we have some existing data or new data, set the target using the landmark
		// data
		bool landmarkVisible = leftPostLandmark(2) != 0;
		if (landmarkFilter.getSize() > 0 || landmarkVisible)
		{
			// TODO shift the target location and orientation to align
			// with the gate and/or avoid crashing into the post.
			if (!landmarkVisible)
			{
				// we have no new data, so use the data already in the filter
				driveTarget.topRows(2) = landmarkFilter.get().topRows(2);
			}
			else
			{
				if (landmarkFilter.getSize() == 0)
				{
					// Replan if this is the first landmark we have seen
					plan_cost = INFINITE_COST;
				}
				// transform and add the new data to the filter
				point_t landmarkMapSpace = invTransform * leftPostLandmark;
				// the filtering is done on the target in map space to reduce any phase lag
				// caused by filtering
				driveTarget.topRows(2) = landmarkFilter.get(landmarkMapSpace).topRows(2);
			}
			if (state == NavState::SEARCH_PATTERN)
			{
				// Currently in a search pattern and landmark has been seen, can exit search
				state = NavState::INIT;
			}
		}
		// If the target has a second post we can see and we haven't seen the first post yet,
		// use the second post as the drive target without adding it to the filter
		else if (target.right_post_id != -1 && landmarks[target.right_post_id](2) != 0)
		{
			point_t rightPostLandmark = landmarks[target.right_post_id];
			// transform and add the new data to the filter
			point_t landmarkMapSpace = invTransform * rightPostLandmark;
			// the filtering is done on the target in map space to reduce any phase lag
			// caused by filtering
			driveTarget.topRows(2) = landmarkFilter.get(landmarkMapSpace).topRows(2);
			// clear the filter so the second post is removed from it
			landmarkFilter.reset();
		}
		// If we are in a search pattern, set the drive target to the next search point
		else if (state == NavState::SEARCH_PATTERN)
		{
			driveTarget = search_target;
		}

		const points_t lidar_scan = readLidarScan();
<<<<<<< HEAD

		if (mapLoopCounter++ > mapBlindPeriod) {
			map.addPoints(toTransform(pose), lidar_scan, mapDoesOverlap ? 0.4 : 0);
			mapDoesOverlap = lidar_scan.size() > mapOverlapSampleThreshold;
		}

		if (plan_cost == INFINITE_COST || ++time_since_plan % REPLAN_PERIOD == 0) {
			point_t point_t_goal;
			point_t_goal.topRows(2) = driveTarget.topRows(2);
			point_t_goal(2) = 1.0;
			point_t_goal = toTransform(pose) * point_t_goal;
			double goal_radius = 2.0;
			plan_t new_plan = getPlan([&](double x, double y, double radius)->bool {
				// transform the point to check into map space
				point_t relPoint = {x, y, 1};
				point_t p = invTransform * relPoint;
				return map.hasPointWithin(p, radius);
			}, point_t_goal, goal_radius);
			double new_plan_cost = planCostFromIndex(new_plan, 0);
			// we want a significant improvement to avoid thrash
			if (new_plan_cost < plan_cost * 0.8) {
				plan_idx = 0;
				plan_base = pose;
				plan_cost = new_plan_cost;
				plan = new_plan;
				time_since_plan = 0;
=======
		if (Globals::AUTONOMOUS) {
			if (plan_cost == INFINITE_COST || ++time_since_plan % REPLAN_PERIOD == 0) {
				point_t point_t_goal;
				point_t_goal.topRows(2) = driveTarget.topRows(2);
				point_t_goal(2) = 1.0;
				point_t_goal = toTransform(pose) * point_t_goal;
				double goal_radius = 2.0;
				plan_t new_plan = getPlan(lidar_scan, point_t_goal, goal_radius);
				double new_plan_cost = planCostFromIndex(new_plan, 0);
				// we want a significant improvement to avoid thrash
				if (new_plan_cost < plan_cost * 0.8) {
					plan_idx = 0;
					plan_base = pose;
					plan_cost = new_plan_cost;
					plan = new_plan;
					time_since_plan = 0;
				}
>>>>>>> d5de9c91
			}
		}

		// Send lidar points to visualization
		const points_t lidar_scan_transformed = transformReadings(lidar_scan, VIZ_BASE_TF);
		log(LOG_DEBUG, "Publishing %d lidar points\n", lidar_scan_transformed.size());
		publish_array(lidar_scan_transformed, lidar_pub);

		const points_t landmarks_transformed = transformReadings(landmarks, VIZ_BASE_TF);
		publish_array(landmarks_transformed, landmarks_pub);

		// Send current pose to visualization
		const pose_t curr_pose_transformed = poseToDraw(pose, pose);
		publish(curr_pose_transformed, curr_pose_pub);

		int plan_size = plan.rows();
		if (plan_size == 0 && dist(driveTarget, pose, 1.0) < 2.0) {
			// We're probably within planning resolution of the goal,
			// so using the goal as the drive target makes sense.
		} else {
			// Roll out the plan until we find a target pose a certain distance in front
			// of the robot. (This code also handles visualizing the plan.)
			pose_t plan_pose = plan_base;

			// Send starting plan_pose
			const pose_t start_plan_pose_transformed = poseToDraw(plan_pose, pose);
			publish(start_plan_pose_transformed, plan_pub);

			bool found_target = false;
			for (int i = 0; i < plan_size; i++) {
				action_t action = plan.row(i);
				plan_pose(2) += action(0);
				plan_pose(0) += action(1) * cos(plan_pose(2));
				plan_pose(1) += action(1) * sin(plan_pose(2));
				transform_t tf_plan_pose = toTransform(plan_pose) * invTransform;
				if (map.hasPointWithin(toPose(tf_plan_pose, 0), 1.3)) { // stay 1.3 meters away
					// We'll replan next timestep
					// TODO strictly speaking, we don't need to replan if the collision happened
					// on a part of the plan that we've already passed. But I'm not quite sure how
					// to algorithmically decide which parts of the plan we've already passed.
					plan_cost = INFINITE_COST;
					// TODO we should have a more sophisticated way of deciding whether a collision
					// is imminent.
					if (dist(plan_pose, pose, 0.0) < PLAN_COLLISION_STOP_DIST) {
						driveTarget = pose; // Don't move
					}
				}
				if (i >= plan_idx && !found_target && dist(plan_pose, pose, 1.0) > FOLLOW_DIST) {
					found_target = true;
					plan_idx = i;
					plan_cost = planCostFromIndex(plan, i);
					driveTarget = plan_pose;
					// Send next target pose to visualization
					const pose_t next_pose_transformed = poseToDraw(plan_pose, pose);
					publish(next_pose_transformed, next_pose_pub);
				} else {
					// Send current plan_pose to visualization
					const pose_t curr_plan_transformed = poseToDraw(plan_pose, pose);
					publish(curr_plan_transformed, plan_pub);
				}
			}
		}

		// Send message to visualization that all data has been sent
		publish({NAN, NAN, NAN}, plan_pub);

		double d = dist(driveTarget, pose, 0);
		if (state == NavState::SEARCH_PATTERN && dist(search_target, pose, 0.0) < 0.5)
		{
			// Current search point has been reached
			// Replan to avoid waiting at current search point
			plan_cost = INFINITE_COST;
			// Set the search target to the next point in the search pattern
			search_target -= target.approx_GPS;
			double radius = hypot(search_target(0), search_target(1));
			double scale = (radius + search_theta_increment) / radius;
			// Rotate the target counterclockwise by the theta increment
			search_target.topRows(2) =
				(Eigen::Matrix2d() << cos(search_theta_increment), -sin(search_theta_increment),
										sin(search_theta_increment), cos(search_theta_increment)).finished()
				* search_target.topRows(2) * scale;
			search_target += target.approx_GPS;
			// Adjust the target angle
			search_target(2) += search_theta_increment;
			if (search_target(2) > PI)
			{
				search_target(2) -= 2 * PI;
				// Decrease the theta increment every time a full rotation is made so the
				// spiral shape is followed better
				// This increases the denominator of the theta increment by 4
				search_theta_increment = PI / ((int) (PI / search_theta_increment + 4));
			}
		}
		if (state != NavState::SEARCH_PATTERN && dist(target.approx_GPS, pose, 0.0) < 0.2 &&
			landmarkFilter.getSize() == 0 && !landmarkVisible)
		{
			// Close to GPS target but no landmark in sight, should use search pattern
			// Replan so the search starts faster
			plan_cost = INFINITE_COST;
			state = NavState::SEARCH_PATTERN;
		}
		// There's an overlap where either state might apply, to prevent rapidly switching
		// back and forth between these two states.
		// We also don't want to switch into one of these two states if we're currently in a
		// search pattern.
		if (d < 0.2 && state == NavState::INIT)
		{
			state = NavState::NEAR_TARGET_POSE;
		}
		if (d > 0.5 && state == NavState::NEAR_TARGET_POSE)
		{
			state = NavState::INIT;
		}
		double thetaErr;
		double thetaVel = getThetaVel(driveTarget, pose, thetaErr);
		double driveSpeed = getLinearVel(driveTarget, pose, thetaErr);

		if (!Globals::E_STOP && Globals::AUTONOMOUS)
		{
			setCmdVel(thetaVel, driveSpeed);
			poseEstimator.predict(thetaVel, driveSpeed);
		}
	}
}

double Autonomous::pathDirection(const points_t &lidar, const pose_t &gpsPose)
{
	double dtheta;
	dtheta = angleToTarget(gpsPose);
	return dtheta;
}

pose_t Autonomous::getTargetPose() const
{
	pose_t ret{target.approx_GPS(0), target.approx_GPS(1), 0.0};
	return ret;
}<|MERGE_RESOLUTION|>--- conflicted
+++ resolved
@@ -5,11 +5,7 @@
 #include <iostream>
 
 #include "Globals.h"
-<<<<<<< HEAD
-=======
 #include "log.h"
-#include "simulator/world_interface.h"
->>>>>>> d5de9c91
 #include "simulator/constants.h"
 #include "simulator/world_interface.h"
 
@@ -294,42 +290,25 @@
 		}
 
 		const points_t lidar_scan = readLidarScan();
-<<<<<<< HEAD
-
-		if (mapLoopCounter++ > mapBlindPeriod) {
-			map.addPoints(toTransform(pose), lidar_scan, mapDoesOverlap ? 0.4 : 0);
-			mapDoesOverlap = lidar_scan.size() > mapOverlapSampleThreshold;
-		}
-
-		if (plan_cost == INFINITE_COST || ++time_since_plan % REPLAN_PERIOD == 0) {
-			point_t point_t_goal;
-			point_t_goal.topRows(2) = driveTarget.topRows(2);
-			point_t_goal(2) = 1.0;
-			point_t_goal = toTransform(pose) * point_t_goal;
-			double goal_radius = 2.0;
-			plan_t new_plan = getPlan([&](double x, double y, double radius)->bool {
-				// transform the point to check into map space
-				point_t relPoint = {x, y, 1};
-				point_t p = invTransform * relPoint;
-				return map.hasPointWithin(p, radius);
-			}, point_t_goal, goal_radius);
-			double new_plan_cost = planCostFromIndex(new_plan, 0);
-			// we want a significant improvement to avoid thrash
-			if (new_plan_cost < plan_cost * 0.8) {
-				plan_idx = 0;
-				plan_base = pose;
-				plan_cost = new_plan_cost;
-				plan = new_plan;
-				time_since_plan = 0;
-=======
+
 		if (Globals::AUTONOMOUS) {
+			if (mapLoopCounter++ > mapBlindPeriod) {
+				map.addPoints(toTransform(pose), lidar_scan, mapDoesOverlap ? 0.4 : 0);
+				mapDoesOverlap = lidar_scan.size() > mapOverlapSampleThreshold;
+			}
+
 			if (plan_cost == INFINITE_COST || ++time_since_plan % REPLAN_PERIOD == 0) {
 				point_t point_t_goal;
 				point_t_goal.topRows(2) = driveTarget.topRows(2);
 				point_t_goal(2) = 1.0;
 				point_t_goal = toTransform(pose) * point_t_goal;
 				double goal_radius = 2.0;
-				plan_t new_plan = getPlan(lidar_scan, point_t_goal, goal_radius);
+				plan_t new_plan = getPlan([&](double x, double y, double radius)->bool {
+				  // transform the point to check into map space
+				  point_t relPoint = {x, y, 1};
+				  point_t p = invTransform * relPoint;
+				  return map.hasPointWithin(p, radius);
+				}, point_t_goal, goal_radius);
 				double new_plan_cost = planCostFromIndex(new_plan, 0);
 				// we want a significant improvement to avoid thrash
 				if (new_plan_cost < plan_cost * 0.8) {
@@ -339,7 +318,6 @@
 					plan = new_plan;
 					time_since_plan = 0;
 				}
->>>>>>> d5de9c91
 			}
 		}
 
