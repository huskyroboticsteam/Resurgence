#include "Autonomous.h"

#include <Eigen/LU>
#include <cmath>
#include <iostream>

#include "Globals.h"
#include "log.h"
#include "simulator/constants.h"
#include "simulator/world_interface.h"

#include "commands/nogps/DriveToGate.h"
#include "commands/nogps/DriveThroughGate.h"
<<<<<<< HEAD
#include "commands/DriveToGateNoCompass.h"

constexpr float PI = M_PI;
constexpr double KP_ANGLE = 2;
constexpr double DRIVE_SPEED = 3;
const Eigen::Vector3d gpsStdDev = {2, 2, 3};
=======

constexpr float PI = M_PI;
constexpr double KP_ANGLE = 2.0;
constexpr double DRIVE_SPEED = 0.5;
const Eigen::Vector3d gpsStdDev = {2, 2, 2*PI};
>>>>>>> b7a10cde
constexpr int numSamples = 1;

constexpr double FOLLOW_DIST = 2.0;
constexpr double PLANNING_GOAL_REGION_RADIUS = 1.0;
constexpr double PLAN_COLLISION_DIST = 1.3;
constexpr double PLAN_COLLISION_STOP_DIST = 4.0;
constexpr double INFINITE_COST = 1e10;
constexpr int REPLAN_PERIOD = 20;

constexpr bool USE_MAP = false;

constexpr auto ZERO_DURATION = std::chrono::microseconds(0);

constexpr const char * ROVER_FRAME = "rover";

const transform_t VIZ_BASE_TF = toTransform({NavSim::DEFAULT_WINDOW_CENTER_X,NavSim::DEFAULT_WINDOW_CENTER_Y,M_PI/2});

/**
   @brief Prints a list of landmarks using the logging mechanism.

   The message is formatted as "Landmarks: [i: {x, y, z}, ...]" where i is the index of the
   landmark in the list.

   @param landmarks The list of landmarks to print.
   @param log_level The optional log level to use; defaults to LOG_DEBUG so the message isn't
   seen if on a higher logging level.
 */
static void printLandmarks(points_t& landmarks, int log_level = LOG_DEBUG);

Autonomous::Autonomous(const URCLeg &_target, double controlHz)
	: Node("autonomous"),
		urc_target(_target),
		search_target({_target.approx_GPS(0) - PI, _target.approx_GPS(1), -PI / 2}),
		gate_targets({NAN, NAN, NAN}, {NAN, NAN, NAN}),
		poseEstimator({0.2, 0.2}, gpsStdDev, Constants::WHEEL_BASE, 1.0 / controlHz),
		map(10000), // TODO: the stride should be set higher when using the real lidar
		calibrated(false),
		calibrationPoses({}),
		leftPostFilter(),
		rightPostFilter(),
		nav_state(NavState::GPS),
		control_state(ControlState::FAR_FROM_TARGET_POSE),
		time_since_plan(0),
		plan(0,2),
        pending_plan(),
		plan_cost(INFINITE_COST),
		plan_base({0,0,0}),
		plan_idx(0),
		search_theta_increment(PI / 4),
		mapLoopCounter(0),
		mapBlindPeriod(15),
		mapDoesOverlap(false),
		mapOverlapSampleThreshold(15),
		plan_pub(this->create_publisher<geometry_msgs::msg::Point>("plan_viz", 100)),
		curr_pose_pub(this->create_publisher<geometry_msgs::msg::Point>("current_pose", 100)),
		drive_target_pub(this->create_publisher<geometry_msgs::msg::Point>("drive_target", 100)),
		plan_target_pub(this->create_publisher<geometry_msgs::msg::Point>("plan_target", 100)),
		lidar_pub(this->create_publisher<geometry_msgs::msg::PoseArray>("lidar_scan", 100)),
		landmarks_pub(this->create_publisher<geometry_msgs::msg::PoseArray>("landmarks", 100))
{
}

Autonomous::Autonomous(const URCLeg &_target, double controlHz, const pose_t &startPose)
	: Autonomous(_target, controlHz)
{
	poseEstimator.reset(startPose);
	calibrated = true;
}

double dist(const pose_t &p1, const pose_t &p2, double theta_weight)
{
	pose_t diff = p1 - p2;
	// angles are modular in nature, so wrap at 2pi radians
	double thetaDiff = std::fmod(abs(diff(2)), 2 * PI);
	// change domain from [0, 2pi) to (-pi, pi]
	if (thetaDiff > PI) {
		thetaDiff -= 2 * PI;
	}
	diff(2) = thetaDiff * theta_weight;
	return diff.norm();
}

void Autonomous::setNavState(NavState s)
{
  NavState old_state = nav_state;
  nav_state = s;
  if (old_state != s)
  {
    log(LOG_INFO, "Changing navigation state to %s\n", NAV_STATE_NAMES[nav_state]);
    plan_cost = INFINITE_COST;
  }
}

pose_t Autonomous::poseToDraw(pose_t &pose, pose_t &current_pose) const
{
	// Both poses are given in the same frame. (usually GPS frame)
	// `current_pose` is the current location of the robot, `pose` is the pose we wish to draw
	transform_t inv_curr = toTransform(current_pose).inverse();
	return toPose(toTransform(pose) * inv_curr * VIZ_BASE_TF, 0);
}

void Autonomous::publish(Eigen::Vector3d pose,
		rclcpp::Publisher<geometry_msgs::msg::Point>::SharedPtr &publisher) const
{
	auto message = geometry_msgs::msg::Point();
	message.x = pose(0);
	message.y = pose(1);
	message.z = pose(2);
	publisher->publish(message);
}

void Autonomous::publish_array(const points_t &points,
		rclcpp::Publisher<geometry_msgs::msg::PoseArray>::SharedPtr &publisher) const
{
	auto message = geometry_msgs::msg::PoseArray();
	message.header.frame_id = ROVER_FRAME; // technically this is in the window frame actually
	// but we'll figure out our transform situation later
	for (point_t l : points) {
		auto p = geometry_msgs::msg::Pose();
		p.position.x = l(0);
		p.position.y = l(1);
		p.position.z = l(2);
		message.poses.push_back(p);
	}
	publisher->publish(message);
}

void Autonomous::update_nav_state(const pose_t &pose, const pose_t &plan_target) {
  if (nav_state == NavState::GPS ||
      nav_state == NavState::SEARCH_PATTERN ||
      nav_state == NavState::SEARCH_PATTERN_SECOND_POST ||
      nav_state == NavState::POST_VISIBLE)
  {
    bool foundLeftPost = (leftPostFilter.getSize() > 0);
    bool foundRightPost = (rightPostFilter.getSize() > 0);
    if (foundLeftPost && foundRightPost) {
      setNavState(NavState::GATE_ALIGN);
    } else if ((foundLeftPost || foundRightPost) && (nav_state != SEARCH_PATTERN_SECOND_POST)) {
      setNavState(NavState::POST_VISIBLE);
    }
  }

  if (dist(pose, plan_target, 1.0) < 0.5) {
    if (nav_state == NavState::GPS) {
      log(LOG_WARN, "Reached GPS target without seeing post!\n");
      setNavState(NavState::SEARCH_PATTERN);
    } else if (nav_state == NavState::POST_VISIBLE) {
      if (urc_target.right_post_id == -1) {
        log(LOG_INFO, "Arrived at post\n");
        setNavState(NavState::DONE);
      } else {
        log(LOG_WARN, "Reached left post without seeing right post!\n");
        setNavState(NavState::SEARCH_PATTERN_SECOND_POST);
      }
    } else if (nav_state == NavState::GATE_ALIGN) {
      setNavState(NavState::GATE_TRAVERSE);
    } else if (nav_state == NavState::GATE_TRAVERSE) {
      log(LOG_INFO, "Arrived at gate\n");
      setNavState(NavState::DONE);
    } else if (nav_state == NavState::SEARCH_PATTERN ||
               nav_state == NavState::SEARCH_PATTERN_SECOND_POST) {
      // Current search point has been reached
      updateSearchTarget();
    }
  }
}

bool calibratePeriodic(std::vector<pose_t> &poses, const pose_t &pose, pose_t &out)
{
	poses.push_back(pose);
	if (poses.size() == numSamples)
	{
		pose_t sum = pose_t::Zero();
		for (const pose_t &p : poses)
		{
			sum += p;
		}
		sum /= poses.size();
		out = sum;
		return true;
	}
	return false;
}

double getRelativeAngle(double currAngle, double targetAngle)
{
	double range = 2 * PI;
	double dist = std::fmod(targetAngle - currAngle, range);
	double absDist = abs(dist);

	int sign = dist > 0 ? 1 : (dist < 0 ? -1 : 0);

	return currAngle + ((absDist > (range / 2)) ? -sign * (range - absDist) : dist);
}

double Autonomous::getLinearVel(const pose_t &drive_target, const pose_t &pose, double thetaErr) const {
	double speed = DRIVE_SPEED;
	if (dist(drive_target, pose, 0) < 1.0 ||
			nav_state == NavState::GATE_TRAVERSE) {
		// We should drive slower near the goal so that we don't overshoot the target
		// (given our relatively low control frequency of 10 Hz)
		speed = DRIVE_SPEED / 3;
	}
	if (abs(thetaErr) > PI / 4 || control_state == ControlState::NEAR_TARGET_POSE) {
		// don't drive forward if pointing away
		// or if we're already very close to the target
		speed = 0;
	}
	return speed;
}

double Autonomous::getThetaVel(const pose_t &drive_target, const pose_t &pose, double &thetaErr) const
{
	// If we're within 20cm of the target location, we want to turn the rover until
	// we reach the target orientation. Otherwise, we want to turn the rover to
	// aim it at the target location.
	double targetAngle = drive_target(2);
	if (control_state == ControlState::FAR_FROM_TARGET_POSE)
	{
		double dx = drive_target(0) - pose(0);
		double dy = drive_target(1) - pose(1);
		targetAngle = atan2(dy, dx);
	}
	double relativeTargetAngle = getRelativeAngle(pose(2), targetAngle);
	thetaErr = relativeTargetAngle - pose(2);

	return KP_ANGLE * thetaErr;
}

pose_t Autonomous::choose_plan_target(const pose_t &pose)
{
  if (nav_state != NavState::GATE_TRAVERSE) {
    computeGateTargets(pose);
  }

  if (nav_state == NavState::GPS)
  {
    return getGPSTargetPose();
  }
  else if (nav_state == NavState::SEARCH_PATTERN)
  {
    return search_target;
  }
  else if (nav_state == NavState::POST_VISIBLE)
  {
    point_t post = (leftPostFilter.getSize() > 0) ? leftPostFilter.get() : rightPostFilter.get();
    double angle = std::atan2(post(1) - pose(1), post(0) - pose(0));
    // Offset the target by two meters to avoid crashing into the post
    pose_t plan_target({
        post(0) - 2.0 * cos(angle),
        post(1) - 2.0 * sin(angle),
        angle});
    return plan_target;
  }
  else if (nav_state == NavState::GATE_ALIGN)
  {
    return gate_targets.first;
  }
  else if (nav_state == NavState::GATE_TRAVERSE)
  {
    return gate_targets.second;
  }
  else // probably NavState::DONE
  {
    return {0,0,0};
  }
}

void Autonomous::updateLandmarkInformation(const transform_t &invTransform)
{
	// get landmark data and filter out invalid data points
	points_t landmarks = readLandmarks();
	printLandmarks(landmarks);
	if (urc_target.left_post_id < 0 || urc_target.left_post_id > landmarks.size())
	{
		log(LOG_ERROR, "Invalid left_post_id %d\n", urc_target.left_post_id);
		return;
	}
	point_t leftPostLandmark = landmarks[urc_target.left_post_id];
	point_t rightPostLandmark({0,0,0});
  if (urc_target.right_post_id != -1)
  {
    rightPostLandmark = landmarks[urc_target.right_post_id];
  }

  if (leftPostLandmark(2) != 0)
  {
    // transform and add the new data to the filter
    point_t leftLandmarkMapSpace = invTransform * leftPostLandmark;
    // the filtering is done on the target in map space to reduce any phase lag
    // caused by filtering
    leftPostFilter.get(leftLandmarkMapSpace);
  }
  if (rightPostLandmark(2) != 0)
  {
    point_t rightLandmarkMapSpace = invTransform * rightPostLandmark;
    rightPostFilter.get(rightLandmarkMapSpace);
  }

  const points_t landmarks_transformed = transformReadings(landmarks, VIZ_BASE_TF);
  publish_array(landmarks_transformed, landmarks_pub);
}

void Autonomous::computeGateTargets(const pose_t &pose)
{
  if (leftPostFilter.getSize() == 0 || rightPostFilter.getSize() == 0) return;

  point_t post_1 = leftPostFilter.get();
  point_t post_2 = rightPostFilter.get();
  point_t center = (post_1 + post_2) / 2;

  point_t offset{(post_1(1) - post_2(1)) / 2, (post_2(0) - post_1(0)) / 2, 0};
  pose_t goal_1 = center + 2 * offset;
  pose_t goal_2 = center - 2 * offset;

  // Choose the closest goal to be the first target
  if (dist(pose, goal_1, 1.0) < dist(pose, goal_2, 1.0))
  {
    gate_targets = std::make_pair(goal_1, goal_2);
  }
  else
  {
    gate_targets = std::make_pair(goal_2, goal_1);
  }

  // Angle between targets
  double angle = std::atan2(gate_targets.second(1) - gate_targets.first(1), gate_targets.second(0) - gate_targets.first(0));
  gate_targets.first(2) = angle;
  gate_targets.second(2) = angle;
}

void Autonomous::updateSearchTarget()
{
  // Replan to avoid waiting at current search point
  plan_cost = INFINITE_COST;
  // Set the search target to the next point in the search pattern
  search_target -= urc_target.approx_GPS;
  double radius = hypot(search_target(0), search_target(1));
  double scale = (radius + search_theta_increment) / radius;
  // Rotate the target counterclockwise by the theta increment
  search_target.topRows(2) =
    (Eigen::Matrix2d() << cos(search_theta_increment), -sin(search_theta_increment),
                sin(search_theta_increment), cos(search_theta_increment)).finished()
    * search_target.topRows(2) * scale;
  search_target += urc_target.approx_GPS;
  // Adjust the target angle
  search_target(2) += search_theta_increment;
  if (search_target(2) > PI)
  {
    search_target(2) -= 2 * PI;
    // Decrease the theta increment every time a full rotation is made so the
    // spiral shape is followed better
    // This increases the denominator of the theta increment by 4
    search_theta_increment = PI / ((int) (PI / search_theta_increment + 4));
  }
}

plan_t computePlan(std::function<bool(double, double, double)> collide_func, const point_t& goal){
	return getPlan(collide_func, goal, PLANNING_GOAL_REGION_RADIUS);
}

<<<<<<< HEAD
// 1 = drive to gate, 2 = drive through gate, 3 = crappy full thing, comment out to run regular code
// by "crappy full thing" I mean it should navigate to the goal and perform the correct action
#define GATE_TRAVERSAL 3
=======
// 1 = drive to gate, 2 = drive through gate, comment out to run regular code
#define GATE_TRAVERSAL 1
>>>>>>> b7a10cde

void Autonomous::autonomyIter()
{
#ifdef GATE_TRAVERSAL
#if GATE_TRAVERSAL == 1
<<<<<<< HEAD
	static DriveToGate dtg(1, KP_ANGLE, 2, 3);
=======
	static DriveToGate dtg(1, KP_ANGLE, DRIVE_SPEED/2, DRIVE_SPEED);
>>>>>>> b7a10cde
	points_t posts = readLandmarks();
	dtg.update(posts[urc_target.left_post_id]);
	command_t cmd = dtg.getOutput();
	setCmdVel(cmd.thetaVel, cmd.xVel);
#elif GATE_TRAVERSAL == 2
<<<<<<< HEAD
	static DriveThroughGate dthg(readOdom(), KP_ANGLE, 2, 3);
=======
	static DriveThroughGate dthg(readOdom(), KP_ANGLE, DRIVE_SPEED/2, DRIVE_SPEED);
>>>>>>> b7a10cde
	points_t posts = readLandmarks();
	point_t leftPost = posts[urc_target.left_post_id];
	point_t rightPost = posts[urc_target.right_post_id];
	dthg.update(readOdom(), leftPost, rightPost);
	command_t cmd = dthg.getOutput();
	setCmdVel(cmd.thetaVel, cmd.xVel);
<<<<<<< HEAD
#elif GATE_TRAVERSAL == 3
	{
		transform_t gps = readGPS();
		if (!calibrated && gps.norm() != 0)
		{
			// large uncertainty for starting heading
			poseEstimator.reset(toPose(gps, 0),
								{gpsStdDev.x(), gpsStdDev.y(), M_PI});
			calibrated = true;
		}
		else if (calibrated)
		{
			transform_t odom = readOdom();
			static DriveToGateNoCompass dtgnc(15, KP_ANGLE, 3, odom, urc_target.approx_GPS);
			if (gps.norm() != 0)
			{
				static transform_t lastGps = gps;
				pose_t gpsPose = toPose(gps, 0);
				pose_t lastGpsPose = toPose(lastGps, 0);
				gpsPose(2) =
					atan2(gpsPose.y() - lastGpsPose.y(), gpsPose.x() - lastGpsPose.x());
				lastGps = gps;
				gps = toTransform(gpsPose);
				poseEstimator.correct(gps);
//				log(LOG_INFO, "GPS: (%.3f, %.3f, %.3f)\n", gpsPose(0), gpsPose(1), gpsPose(2));
			}

			pose_t pose = poseEstimator.getPose();

			points_t landmarks = readLandmarks();
			command_t cmd;

			if (!dtgnc.isDone())
			{
				dtgnc.update(odom, gps, pose, landmarks[urc_target.left_post_id], landmarks[urc_target.right_post_id]);
				cmd = dtgnc.getOutput();
			}
			else if (urc_target.right_post_id != -1) // this is a gate
			{
				static DriveThroughGate dthg(odom, KP_ANGLE, 2, 3);
				point_t leftPost = landmarks[urc_target.left_post_id];
				point_t rightPost = landmarks[urc_target.right_post_id];
				dthg.update(odom, leftPost, rightPost);
				cmd = dthg.getOutput();
			}
			else // this is a single post, but no gate
			{
				static DriveToGate dtg(1, KP_ANGLE, 2, 3);
				points_t posts = readLandmarks();
				dtg.update(posts[urc_target.left_post_id]);
				cmd = dtg.getOutput();
			}

			poseEstimator.predict(cmd.thetaVel, cmd.xVel);
			setCmdVel(cmd.thetaVel, cmd.xVel);
		}
	}
=======
>>>>>>> b7a10cde
#endif
	return;
#endif

	transform_t gps = readGPS(); // <--- has some heading information

	// If we haven't calibrated position, do so now
	if (!calibrated)
	{
		pose_t out;
		if (gps.norm() != 0.0 && calibratePeriodic(calibrationPoses, toPose(gps, 0), out))
		{
			// the standard error of the calculated mean is the std dev of the mean
			poseEstimator.reset(out, gpsStdDev / sqrt((double)numSamples));
			calibrated = true;
			calibrationPoses.clear();
		}
		else
		{
			return;
		}
	}

	// get the latest pose estimation
	if (gps.norm() != 0.0)
	{
		static transform_t lastGps = gps;
		pose_t gpsPose = toPose(gps, 0);
		pose_t lastGpsPose = toPose(lastGps, 0);
		gpsPose(2) = atan2(gpsPose.y() - lastGpsPose.y(), gpsPose.x() - lastGpsPose.x());
		lastGps = gps;
		gps = toTransform(gpsPose);
		poseEstimator.correct(gps);
		log(LOG_INFO, "GPS: (%.3f, %.3f, %.3f)\n", gpsPose(0), gpsPose(1), gpsPose(2));
	}
	pose_t pose = poseEstimator.getPose();
	log(LOG_INFO, "Pose %f %f %f\n", pose(0), pose(1), pose(2));
	transform_t invTransform = toTransform(pose).inverse();

	if (nav_state == NavState::DONE)
	{
		leftPostFilter.reset(); // clear the cached data points
		rightPostFilter.reset();
		if (Globals::AUTONOMOUS)
		{
			setCmdVel(0, 0);
		}
		return;
	}

  updateLandmarkInformation(invTransform);
  pose_t plan_target = choose_plan_target(pose);
  update_nav_state(pose, plan_target);

  points_t lidar_scan = readLidarScan();

  if (USE_MAP) {
      if (mapLoopCounter++ > mapBlindPeriod) {
          map.addPoints(toTransform(pose), lidar_scan, mapDoesOverlap ? 0.4 : 0);
          mapDoesOverlap = lidar_scan.size() > mapOverlapSampleThreshold;
      }
  }

  // if we don't have a plan pending, we should start computing one.
  if (!pending_plan.valid()) {
      point_t point_t_goal;
      point_t_goal.topRows(2) = plan_target.topRows(2);
      point_t_goal(2) = 1.0;
      point_t_goal = toTransform(pose) * point_t_goal;
      auto collide_func = [&](double x, double y, double radius) -> bool {
          // transform the point to check into map space
          point_t relPoint = {x, y, 1};
          point_t p = invTransform * relPoint;
          transform_t coll_tf = toTransform(relPoint);
          if (USE_MAP) return map.hasPointWithin(p, radius);
          else return collides(coll_tf, lidar_scan, radius);
      };
      pending_plan =
          std::async(std::launch::async, &computePlan, collide_func, point_t_goal);
  }
  // if there is a plan pending, check if it is ready.
  else if(pending_plan.wait_for(ZERO_DURATION) == std::future_status::ready){
      // plan is ready; retrieve it and check if the cost is satisfactory.
      // upon calling get(), pending_plan.valid() will return false, so if we reject this
      // plan another will be computed.
      plan_t new_plan = pending_plan.get();
      double new_plan_cost = planCostFromIndex(new_plan, 0);
      // we want a significant improvement to avoid thrash
      log(LOG_DEBUG, "old cost %f, new cost %f\n", plan_cost, new_plan_cost);
      if (new_plan_cost < plan_cost * 0.8) {
          plan_idx = 0;
          plan_base = pose;
          plan_cost = new_plan_cost;
          plan = new_plan;
          time_since_plan = 0;
      }
  }

  // Send lidar points to visualization
  const points_t lidar_scan_transformed = transformReadings(lidar_scan, VIZ_BASE_TF);
  log(LOG_DEBUG, "Publishing %d lidar points\n", lidar_scan_transformed.size());
  publish_array(lidar_scan_transformed, lidar_pub);

  // Send current pose and plan target to visualization
  const pose_t curr_pose_transformed = poseToDraw(pose, pose);
  publish(curr_pose_transformed, curr_pose_pub);
  const pose_t plan_target_transformed = poseToDraw(plan_target, pose);
  publish(plan_target_transformed, plan_target_pub);

  int plan_size = plan.rows();
  pose_t driveTarget = pose;
  if (nav_state == NavState::GATE_TRAVERSE || dist(plan_target, pose, 0.0) < 2.0) {
    // We're probably within planning resolution of the goal,
    // so using the goal as the drive target makes sense.
    driveTarget = plan_target;
  } else {
    // Roll out the plan until we find a target pose a certain distance in front
    // of the robot. (This code also handles visualizing the plan.)
    pose_t plan_pose = plan_base;

    // Send starting plan_pose
    const pose_t start_plan_pose_transformed = poseToDraw(plan_pose, pose);
    publish(start_plan_pose_transformed, plan_pub);

    bool found_target = false;
    double accumulated_cost = 0;
    for (int i = 0; i < plan_size; i++) {
      action_t action = plan.row(i);
      plan_pose(2) += action(0);
      plan_pose(0) += action(1) * cos(plan_pose(2));
      plan_pose(1) += action(1) * sin(plan_pose(2));
      transform_t tf_plan_pose = toTransform(plan_pose) * invTransform;
      // We don't care about collisions on already-executed parts of the plan
      bool plan_pose_collides = (i >= plan_idx);
      if (USE_MAP) {
          plan_pose_collides |= map.hasPointWithin(plan_pose, PLAN_COLLISION_DIST);
      } else {
          plan_pose_collides |= collides(tf_plan_pose, lidar_scan, PLAN_COLLISION_DIST);
      }
      if (plan_pose_collides) {
        // We'll replan next timestep
        accumulated_cost += INFINITE_COST;
        // TODO we should have a more sophisticated way of deciding whether a collision
        // is imminent.
        if (dist(plan_pose, pose, 0.0) < PLAN_COLLISION_STOP_DIST) {
          log(LOG_WARN, "Collision imminent! Stopping the rover!\n");
          driveTarget = pose; // Don't move
        }
      }
      if (i >= plan_idx && !found_target && dist(plan_pose, pose, 1.0) > FOLLOW_DIST) {
        found_target = true;
        plan_idx = i;
        accumulated_cost += planCostFromIndex(plan, i);
        driveTarget = plan_pose;
      } else {
        // Send current plan_pose to visualization
        const pose_t curr_plan_transformed = poseToDraw(plan_pose, pose);
        publish(curr_plan_transformed, plan_pub);
      }
    }
    if (!found_target) {
      plan_idx = plan_size - 1;
      driveTarget = plan_pose;
    }

    // This deals with drift
    // TODO maybe we should just replan if the distance drifts too far
    accumulated_cost += 2*dist(plan_pose, plan_target, 1.0);
    plan_cost = accumulated_cost;
  }

  // Send drive target to visualization
  const pose_t drive_target_transformed = poseToDraw(driveTarget, pose);
  publish(drive_target_transformed, drive_target_pub);

  // Send message to visualization that all data has been sent
  publish({NAN, NAN, NAN}, plan_pub);

  double d = dist(driveTarget, pose, 0);
  // There's an overlap where either state might apply, to prevent rapidly switching
  // back and forth between these two states.
  if (d < 0.2 && control_state == ControlState::FAR_FROM_TARGET_POSE)
  {
    control_state = ControlState::NEAR_TARGET_POSE;
  }
  if (d > 0.5 && control_state == ControlState::NEAR_TARGET_POSE)
  {
    control_state = ControlState::FAR_FROM_TARGET_POSE;
  }
  double thetaErr;
  double thetaVel = getThetaVel(driveTarget, pose, thetaErr);
  double driveSpeed = getLinearVel(driveTarget, pose, thetaErr);

  if (!Globals::E_STOP && Globals::AUTONOMOUS)
  {
    setCmdVel(thetaVel, driveSpeed);
    poseEstimator.predict(thetaVel, driveSpeed);
  }
}

pose_t Autonomous::getGPSTargetPose() const
{
	pose_t ret{urc_target.approx_GPS(0), urc_target.approx_GPS(1), 0.0};
	return ret;
}

static void printLandmarks(points_t& landmarks, int log_level){
	std::ostringstream stream;
	stream << "Landmarks: [";
	for(int i = 0; i < landmarks.size(); i++){
		stream << i << ": {"
			   << landmarks[i][0] << ", "
			   << landmarks[i][1] << ", "
			   << landmarks[i][2]
			   << "}";
		if (i < landmarks.size() - 1)
		{
			stream << ", ";
		}
	}
	stream << "}" << std::endl;
	log(log_level, stream.str().c_str());
}<|MERGE_RESOLUTION|>--- conflicted
+++ resolved
@@ -11,20 +11,12 @@
 
 #include "commands/nogps/DriveToGate.h"
 #include "commands/nogps/DriveThroughGate.h"
-<<<<<<< HEAD
 #include "commands/DriveToGateNoCompass.h"
-
-constexpr float PI = M_PI;
-constexpr double KP_ANGLE = 2;
-constexpr double DRIVE_SPEED = 3;
-const Eigen::Vector3d gpsStdDev = {2, 2, 3};
-=======
 
 constexpr float PI = M_PI;
 constexpr double KP_ANGLE = 2.0;
 constexpr double DRIVE_SPEED = 0.5;
-const Eigen::Vector3d gpsStdDev = {2, 2, 2*PI};
->>>>>>> b7a10cde
+const Eigen::Vector3d gpsStdDev = {2, 2, 3};
 constexpr int numSamples = 1;
 
 constexpr double FOLLOW_DIST = 2.0;
@@ -386,41 +378,27 @@
 	return getPlan(collide_func, goal, PLANNING_GOAL_REGION_RADIUS);
 }
 
-<<<<<<< HEAD
 // 1 = drive to gate, 2 = drive through gate, 3 = crappy full thing, comment out to run regular code
 // by "crappy full thing" I mean it should navigate to the goal and perform the correct action
 #define GATE_TRAVERSAL 3
-=======
-// 1 = drive to gate, 2 = drive through gate, comment out to run regular code
-#define GATE_TRAVERSAL 1
->>>>>>> b7a10cde
 
 void Autonomous::autonomyIter()
 {
 #ifdef GATE_TRAVERSAL
 #if GATE_TRAVERSAL == 1
-<<<<<<< HEAD
-	static DriveToGate dtg(1, KP_ANGLE, 2, 3);
-=======
 	static DriveToGate dtg(1, KP_ANGLE, DRIVE_SPEED/2, DRIVE_SPEED);
->>>>>>> b7a10cde
 	points_t posts = readLandmarks();
 	dtg.update(posts[urc_target.left_post_id]);
 	command_t cmd = dtg.getOutput();
 	setCmdVel(cmd.thetaVel, cmd.xVel);
 #elif GATE_TRAVERSAL == 2
-<<<<<<< HEAD
-	static DriveThroughGate dthg(readOdom(), KP_ANGLE, 2, 3);
-=======
 	static DriveThroughGate dthg(readOdom(), KP_ANGLE, DRIVE_SPEED/2, DRIVE_SPEED);
->>>>>>> b7a10cde
 	points_t posts = readLandmarks();
 	point_t leftPost = posts[urc_target.left_post_id];
 	point_t rightPost = posts[urc_target.right_post_id];
 	dthg.update(readOdom(), leftPost, rightPost);
 	command_t cmd = dthg.getOutput();
 	setCmdVel(cmd.thetaVel, cmd.xVel);
-<<<<<<< HEAD
 #elif GATE_TRAVERSAL == 3
 	{
 		transform_t gps = readGPS();
@@ -434,7 +412,7 @@
 		else if (calibrated)
 		{
 			transform_t odom = readOdom();
-			static DriveToGateNoCompass dtgnc(15, KP_ANGLE, 3, odom, urc_target.approx_GPS);
+			static DriveToGateNoCompass dtgnc(15, KP_ANGLE, DRIVE_SPEED, odom, urc_target.approx_GPS);
 			if (gps.norm() != 0)
 			{
 				static transform_t lastGps = gps;
@@ -453,6 +431,9 @@
 			points_t landmarks = readLandmarks();
 			command_t cmd;
 
+			double fast = DRIVE_SPEED;
+			double slow = DRIVE_SPEED / 2;
+
 			if (!dtgnc.isDone())
 			{
 				dtgnc.update(odom, gps, pose, landmarks[urc_target.left_post_id], landmarks[urc_target.right_post_id]);
@@ -460,7 +441,7 @@
 			}
 			else if (urc_target.right_post_id != -1) // this is a gate
 			{
-				static DriveThroughGate dthg(odom, KP_ANGLE, 2, 3);
+				static DriveThroughGate dthg(odom, KP_ANGLE, slow, fast);
 				point_t leftPost = landmarks[urc_target.left_post_id];
 				point_t rightPost = landmarks[urc_target.right_post_id];
 				dthg.update(odom, leftPost, rightPost);
@@ -468,7 +449,7 @@
 			}
 			else // this is a single post, but no gate
 			{
-				static DriveToGate dtg(1, KP_ANGLE, 2, 3);
+				static DriveToGate dtg(1, KP_ANGLE, slow, fast);
 				points_t posts = readLandmarks();
 				dtg.update(posts[urc_target.left_post_id]);
 				cmd = dtg.getOutput();
@@ -478,8 +459,6 @@
 			setCmdVel(cmd.thetaVel, cmd.xVel);
 		}
 	}
-=======
->>>>>>> b7a10cde
 #endif
 	return;
 #endif
