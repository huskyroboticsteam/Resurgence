#include "Autonomous.h"

#include <Eigen/LU>
#include <cmath>
#include <iostream>

#include "Globals.h"
#include "log.h"
#include "simulator/constants.h"
#include "simulator/world_interface.h"

constexpr float PI = M_PI;
constexpr double KP_ANGLE = 2;
constexpr double DRIVE_SPEED = 3;
const Eigen::Vector3d gpsStdDev = {2, 2, PI / 24};
constexpr int numSamples = 1;

constexpr double FOLLOW_DIST = 2.0;
constexpr double PLANNING_GOAL_REGION_RADIUS = 1.0;
constexpr double PLAN_COLLISION_STOP_DIST = 4.0;
constexpr double INFINITE_COST = 1e10;
constexpr int REPLAN_PERIOD = 20;

constexpr const char * ROVER_FRAME = "rover";

const transform_t VIZ_BASE_TF = toTransform({NavSim::DEFAULT_WINDOW_CENTER_X,NavSim::DEFAULT_WINDOW_CENTER_Y,M_PI/2});

/**
   @brief Prints a list of landmarks using the logging mechanism.

   The message is formatted as "Landmarks: [i: {x, y, z}, ...]" where i is the index of the
   landmark in the list.

   @param landmarks The list of landmarks to print.
   @param log_level The optional log level to use; defaults to LOG_DEBUG so the message isn't
   seen if on a higher logging level.
 */
static void printLandmarks(points_t& landmarks, int log_level = LOG_DEBUG);

Autonomous::Autonomous(const URCLeg &_target, double controlHz)
	: Node("autonomous"),
		urc_target(_target),
		search_target({_target.approx_GPS(0) - PI, _target.approx_GPS(1), -PI / 2}),
		gate_targets({NAN, NAN, NAN}, {NAN, NAN, NAN}),
		poseEstimator({1.5, 1.5}, gpsStdDev, Constants::WHEEL_BASE, 1.0 / controlHz),
	  	map(10000), // TODO: the stride should be set higher when using the real lidar
		calibrated(false),
		calibrationPoses({}),
		leftPostFilter(),
		rightPostFilter(),
		nav_state(NavState::GPS),
		control_state(ControlState::FAR_FROM_TARGET_POSE),
		time_since_plan(0),
		plan(0,2),
		plan_cost(INFINITE_COST),
		plan_base({0,0,0}),
		plan_idx(0),
		search_theta_increment(PI / 4),
<<<<<<< HEAD
		already_arrived(false),
	  	mapLoopCounter(0),
	  	mapBlindPeriod(15),
	  	mapDoesOverlap(false),
	  	mapOverlapSampleThreshold(15),
=======
>>>>>>> 88740cab
		plan_pub(this->create_publisher<geometry_msgs::msg::Point>("plan_viz", 100)),
		curr_pose_pub(this->create_publisher<geometry_msgs::msg::Point>("current_pose", 100)),
		drive_target_pub(this->create_publisher<geometry_msgs::msg::Point>("drive_target", 100)),
		plan_target_pub(this->create_publisher<geometry_msgs::msg::Point>("plan_target", 100)),
		lidar_pub(this->create_publisher<geometry_msgs::msg::PoseArray>("lidar_scan", 100)),
		landmarks_pub(this->create_publisher<geometry_msgs::msg::PoseArray>("landmarks", 100))
{
}

Autonomous::Autonomous(const URCLeg &_target, double controlHz, const pose_t &startPose)
	: Autonomous(_target, controlHz)
{
	poseEstimator.reset(startPose);
	calibrated = true;
}

double dist(const pose_t &p1, const pose_t &p2, double theta_weight)
{
	pose_t diff = p1 - p2;
	// angles are modular in nature, so wrap at 2pi radians
	double thetaDiff = std::fmod(abs(diff(2)), 2 * PI);
	// change domain from [0, 2pi) to (-pi, pi]
	if (thetaDiff > PI) {
		thetaDiff -= 2 * PI;
	}
	diff(2) = thetaDiff * theta_weight;
	return diff.norm();
}

void Autonomous::setNavState(NavState s)
{
  NavState old_state = nav_state;
  nav_state = s;
  if (old_state != s)
  {
    log(LOG_INFO, "Changing navigation state to %s\n", NAV_STATE_NAMES[nav_state]);
    plan_cost = INFINITE_COST;
  }
}

pose_t Autonomous::poseToDraw(pose_t &pose, pose_t &current_pose) const
{
	// Both poses are given in the same frame. (usually GPS frame)
	// `current_pose` is the current location of the robot, `pose` is the pose we wish to draw
	transform_t inv_curr = toTransform(current_pose).inverse();
	return toPose(toTransform(pose) * inv_curr * VIZ_BASE_TF, 0);
}

void Autonomous::publish(Eigen::Vector3d pose,
		rclcpp::Publisher<geometry_msgs::msg::Point>::SharedPtr &publisher) const
{
	auto message = geometry_msgs::msg::Point();
	message.x = pose(0);
	message.y = pose(1);
	message.z = pose(2);
	publisher->publish(message);
}

void Autonomous::publish_array(const points_t &points,
		rclcpp::Publisher<geometry_msgs::msg::PoseArray>::SharedPtr &publisher) const
{
	auto message = geometry_msgs::msg::PoseArray();
	message.header.frame_id = ROVER_FRAME; // technically this is in the window frame actually
	// but we'll figure out our transform situation later
	for (point_t l : points) {
		auto p = geometry_msgs::msg::Pose();
		p.position.x = l(0);
		p.position.y = l(1);
		p.position.z = l(2);
		message.poses.push_back(p);
	}
	publisher->publish(message);
}

void Autonomous::update_nav_state(const pose_t &pose, const pose_t &plan_target) {
  if (nav_state == NavState::GPS ||
      nav_state == NavState::SEARCH_PATTERN ||
      nav_state == NavState::SEARCH_PATTERN_SECOND_POST ||
      nav_state == NavState::POST_VISIBLE)
  {
    bool foundLeftPost = (leftPostFilter.getSize() > 0);
    bool foundRightPost = (rightPostFilter.getSize() > 0);
    if (foundLeftPost && foundRightPost) {
      setNavState(NavState::GATE_ALIGN);
    } else if ((foundLeftPost || foundRightPost) && (nav_state != SEARCH_PATTERN_SECOND_POST)) {
      setNavState(NavState::POST_VISIBLE);
    }
  }

  if (dist(pose, plan_target, 1.0) < 0.5) {
    if (nav_state == NavState::GPS) {
      log(LOG_WARN, "Reached GPS target without seeing post!\n");
      setNavState(NavState::SEARCH_PATTERN);
    } else if (nav_state == NavState::POST_VISIBLE) {
      if (urc_target.right_post_id == -1) {
        log(LOG_INFO, "Arrived at post\n");
        setNavState(NavState::DONE);
      } else {
        log(LOG_WARN, "Reached left post without seeing right post!\n");
        setNavState(NavState::SEARCH_PATTERN_SECOND_POST);
      }
    } else if (nav_state == NavState::GATE_ALIGN) {
      setNavState(NavState::GATE_TRAVERSE);
    } else if (nav_state == NavState::GATE_TRAVERSE) {
      log(LOG_INFO, "Arrived at gate\n");
      setNavState(NavState::DONE);
    } else if (nav_state == NavState::SEARCH_PATTERN ||
               nav_state == NavState::SEARCH_PATTERN_SECOND_POST) {
      // Current search point has been reached
      updateSearchTarget();
    }
  }
}

bool calibratePeriodic(std::vector<pose_t> &poses, const pose_t &pose, pose_t &out)
{
	poses.push_back(pose);
	if (poses.size() == numSamples)
	{
		pose_t sum = pose_t::Zero();
		for (const pose_t &p : poses)
		{
			sum += p;
		}
		sum /= poses.size();
		out = sum;
		return true;
	}
	return false;
}

double getRelativeAngle(double currAngle, double targetAngle)
{
	double range = 2 * PI;
	double dist = std::fmod(targetAngle - currAngle, range);
	double absDist = abs(dist);

	int sign = dist > 0 ? 1 : (dist < 0 ? -1 : 0);

	return currAngle + ((absDist > (range / 2)) ? -sign * (range - absDist) : dist);
}

double Autonomous::getLinearVel(const pose_t &drive_target, const pose_t &pose, double thetaErr) const {
	double speed = DRIVE_SPEED;
	if (dist(drive_target, pose, 0) < 1.0 ||
			nav_state == NavState::GATE_TRAVERSE) {
		// We should drive slower near the goal so that we don't overshoot the target
		// (given our relatively low control frequency of 10 Hz)
		speed = DRIVE_SPEED / 3;
	}
	if (abs(thetaErr) > PI / 4 || control_state == ControlState::NEAR_TARGET_POSE) {
		// don't drive forward if pointing away
		// or if we're already very close to the target
		speed = 0;
	}
	return speed;
}

double Autonomous::getThetaVel(const pose_t &drive_target, const pose_t &pose, double &thetaErr) const
{
	// If we're within 20cm of the target location, we want to turn the rover until
	// we reach the target orientation. Otherwise, we want to turn the rover to
	// aim it at the target location.
	double targetAngle = drive_target(2);
	if (control_state == ControlState::FAR_FROM_TARGET_POSE)
	{
		double dx = drive_target(0) - pose(0);
		double dy = drive_target(1) - pose(1);
		targetAngle = atan2(dy, dx);
	}
	double relativeTargetAngle = getRelativeAngle(pose(2), targetAngle);
	thetaErr = relativeTargetAngle - pose(2);

	return KP_ANGLE * thetaErr;
}

pose_t Autonomous::choose_plan_target(const pose_t &pose)
{
  if (nav_state != NavState::GATE_TRAVERSE) {
    computeGateTargets(pose);
  }

  if (nav_state == NavState::GPS)
  {
    return getGPSTargetPose();
  }
  else if (nav_state == NavState::SEARCH_PATTERN)
  {
    return search_target;
  }
  else if (nav_state == NavState::POST_VISIBLE)
  {
    point_t post = (leftPostFilter.getSize() > 0) ? leftPostFilter.get() : rightPostFilter.get();
    double angle = std::atan2(post(1) - pose(1), post(0) - pose(0));
    // Offset the target by two meters to avoid crashing into the post
    pose_t plan_target({
        post(0) - 2.0 * cos(angle),
        post(1) - 2.0 * sin(angle),
        angle});
    return plan_target;
  }
  else if (nav_state == NavState::GATE_ALIGN)
  {
    return gate_targets.first;
  }
  else if (nav_state == NavState::GATE_TRAVERSE)
  {
    return gate_targets.second;
  }
  else // probably NavState::DONE
  {
    return {0,0,0};
  }
}

void Autonomous::updateLandmarkInformation(const transform_t &invTransform)
{
	// get landmark data and filter out invalid data points
	points_t landmarks = readLandmarks();
	printLandmarks(landmarks);
	if (urc_target.left_post_id < 0 || urc_target.left_post_id > landmarks.size())
	{
		log(LOG_ERROR, "Invalid left_post_id %d\n", urc_target.left_post_id);
		return;
	}
	point_t leftPostLandmark = landmarks[urc_target.left_post_id];
	point_t rightPostLandmark({0,0,0});
  if (urc_target.right_post_id != -1)
  {
    rightPostLandmark = landmarks[urc_target.right_post_id];
  }

  if (leftPostLandmark(2) != 0)
  {
    // transform and add the new data to the filter
    point_t leftLandmarkMapSpace = invTransform * leftPostLandmark;
    // the filtering is done on the target in map space to reduce any phase lag
    // caused by filtering
    leftPostFilter.get(leftLandmarkMapSpace);
  }
  if (rightPostLandmark(2) != 0)
  {
    point_t rightLandmarkMapSpace = invTransform * rightPostLandmark;
    rightPostFilter.get(rightLandmarkMapSpace);
  }

  const points_t landmarks_transformed = transformReadings(landmarks, VIZ_BASE_TF);
  publish_array(landmarks_transformed, landmarks_pub);
}

void Autonomous::computeGateTargets(const pose_t &pose)
{
  if (leftPostFilter.getSize() == 0 || rightPostFilter.getSize() == 0) return;

  point_t post_1 = leftPostFilter.get();
  point_t post_2 = rightPostFilter.get();
  point_t center = (post_1 + post_2) / 2;

  point_t offset{(post_1(1) - post_2(1)) / 2, (post_2(0) - post_1(0)) / 2, 0};
  pose_t goal_1 = center + 2 * offset;
  pose_t goal_2 = center - 2 * offset;

  // Choose the closest goal to be the first target
  if (dist(pose, goal_1, 1.0) < dist(pose, goal_2, 1.0))
  {
    gate_targets = std::make_pair(goal_1, goal_2);
  }
  else
  {
    gate_targets = std::make_pair(goal_2, goal_1);
  }

  // Angle between targets
  double angle = std::atan2(gate_targets.second(1) - gate_targets.first(1), gate_targets.second(0) - gate_targets.first(0));
  gate_targets.first(2) = angle;
  gate_targets.second(2) = angle;
}

void Autonomous::updateSearchTarget()
{
  // Replan to avoid waiting at current search point
  plan_cost = INFINITE_COST;
  // Set the search target to the next point in the search pattern
  search_target -= urc_target.approx_GPS;
  double radius = hypot(search_target(0), search_target(1));
  double scale = (radius + search_theta_increment) / radius;
  // Rotate the target counterclockwise by the theta increment
  search_target.topRows(2) =
    (Eigen::Matrix2d() << cos(search_theta_increment), -sin(search_theta_increment),
                sin(search_theta_increment), cos(search_theta_increment)).finished()
    * search_target.topRows(2) * scale;
  search_target += urc_target.approx_GPS;
  // Adjust the target angle
  search_target(2) += search_theta_increment;
  if (search_target(2) > PI)
  {
    search_target(2) -= 2 * PI;
    // Decrease the theta increment every time a full rotation is made so the
    // spiral shape is followed better
    // This increases the denominator of the theta increment by 4
    search_theta_increment = PI / ((int) (PI / search_theta_increment + 4));
  }
}

void Autonomous::autonomyIter()
{
	transform_t gps = readGPS(); // <--- has some heading information

	// If we haven't calibrated position, do so now
	if (!calibrated)
	{
		pose_t out;
		if (calibratePeriodic(calibrationPoses, toPose(gps, 0), out))
		{
			// the standard error of the calculated mean is the std dev of the mean
			poseEstimator.reset(out, gpsStdDev / sqrt((double)numSamples));
			calibrated = true;
			calibrationPoses.clear();
		}
		else
		{
			return;
		}
	}

	// get the latest pose estimation
	poseEstimator.correct(gps);
	pose_t pose = poseEstimator.getPose();
	transform_t invTransform = toTransform(pose).inverse();

	if (nav_state == NavState::DONE)
	{
		leftPostFilter.reset(); // clear the cached data points
		rightPostFilter.reset();
		if (Globals::AUTONOMOUS)
		{
			setCmdVel(0, 0);
		}
    return;
	}
<<<<<<< HEAD
	else
	{
		pose_t driveTarget = getTargetPose();

		// if we have some existing data or new data, set the target using the landmark
		// data
		bool landmarkVisible = leftPostLandmark(2) != 0;
		if (landmarkFilter.getSize() > 0 || landmarkVisible)
		{
			// TODO shift the target location and orientation to align
			// with the gate and/or avoid crashing into the post.
			if (!landmarkVisible)
			{
				// we have no new data, so use the data already in the filter
				driveTarget.topRows(2) = landmarkFilter.get().topRows(2);
			}
			else
			{
				if (landmarkFilter.getSize() == 0)
				{
					// Replan if this is the first landmark we have seen
					plan_cost = INFINITE_COST;
				}
				// transform and add the new data to the filter
				point_t landmarkMapSpace = invTransform * leftPostLandmark;
				// the filtering is done on the target in map space to reduce any phase lag
				// caused by filtering
				driveTarget.topRows(2) = landmarkFilter.get(landmarkMapSpace).topRows(2);
			}
			if (state == NavState::SEARCH_PATTERN)
			{
				// Currently in a search pattern and landmark has been seen, can exit search
				state = NavState::INIT;
			}
		}
		// If the target has a second post we can see and we haven't seen the first post yet,
		// use the second post as the drive target without adding it to the filter
		else if (target.right_post_id != -1 && landmarks[target.right_post_id](2) != 0)
		{
			point_t rightPostLandmark = landmarks[target.right_post_id];
			// transform and add the new data to the filter
			point_t landmarkMapSpace = invTransform * rightPostLandmark;
			// the filtering is done on the target in map space to reduce any phase lag
			// caused by filtering
			driveTarget.topRows(2) = landmarkFilter.get(landmarkMapSpace).topRows(2);
			// clear the filter so the second post is removed from it
			landmarkFilter.reset();
		}
		// If we are in a search pattern, set the drive target to the next search point
		else if (state == NavState::SEARCH_PATTERN)
		{
			driveTarget = search_target;
		}

		const points_t lidar_scan = readLidarScan();

		if (Globals::AUTONOMOUS) {
			if (mapLoopCounter++ > mapBlindPeriod) {
				map.addPoints(toTransform(pose), lidar_scan, mapDoesOverlap ? 0.4 : 0);
				mapDoesOverlap = lidar_scan.size() > mapOverlapSampleThreshold;
			}

			if (plan_cost == INFINITE_COST || ++time_since_plan % REPLAN_PERIOD == 0) {
				point_t point_t_goal;
				point_t_goal.topRows(2) = driveTarget.topRows(2);
				point_t_goal(2) = 1.0;
				point_t_goal = toTransform(pose) * point_t_goal;
				double goal_radius = 2.0;
				plan_t new_plan = getPlan([&](double x, double y, double radius)->bool {
				  // transform the point to check into map space
				  point_t relPoint = {x, y, 1};
				  point_t p = invTransform * relPoint;
				  return map.hasPointWithin(p, radius);
				}, point_t_goal, goal_radius);
				double new_plan_cost = planCostFromIndex(new_plan, 0);
				// we want a significant improvement to avoid thrash
				if (new_plan_cost < plan_cost * 0.8) {
					plan_idx = 0;
					plan_base = pose;
					plan_cost = new_plan_cost;
					plan = new_plan;
					time_since_plan = 0;
				}
			}
		}

		// Send lidar points to visualization
		const points_t lidar_scan_transformed = transformReadings(lidar_scan, VIZ_BASE_TF);
		log(LOG_DEBUG, "Publishing %d lidar points\n", lidar_scan_transformed.size());
		publish_array(lidar_scan_transformed, lidar_pub);

		const points_t landmarks_transformed = transformReadings(landmarks, VIZ_BASE_TF);
		publish_array(landmarks_transformed, landmarks_pub);

		// Send current pose to visualization
		const pose_t curr_pose_transformed = poseToDraw(pose, pose);
		publish(curr_pose_transformed, curr_pose_pub);

		int plan_size = plan.rows();
		if (plan_size == 0 && dist(driveTarget, pose, 1.0) < 2.0) {
			// We're probably within planning resolution of the goal,
			// so using the goal as the drive target makes sense.
		} else {
			// Roll out the plan until we find a target pose a certain distance in front
			// of the robot. (This code also handles visualizing the plan.)
			pose_t plan_pose = plan_base;

			// Send starting plan_pose
			const pose_t start_plan_pose_transformed = poseToDraw(plan_pose, pose);
			publish(start_plan_pose_transformed, plan_pub);

			bool found_target = false;
			for (int i = 0; i < plan_size; i++) {
				action_t action = plan.row(i);
				plan_pose(2) += action(0);
				plan_pose(0) += action(1) * cos(plan_pose(2));
				plan_pose(1) += action(1) * sin(plan_pose(2));
				if (map.hasPointWithin(plan_pose, 1.3)) { // stay 1.3 meters away
					// We'll replan next timestep
					// TODO strictly speaking, we don't need to replan if the collision happened
					// on a part of the plan that we've already passed. But I'm not quite sure how
					// to algorithmically decide which parts of the plan we've already passed.
					plan_cost = INFINITE_COST;
					// TODO we should have a more sophisticated way of deciding whether a collision
					// is imminent.
					if (dist(plan_pose, pose, 0.0) < PLAN_COLLISION_STOP_DIST) {
						driveTarget = pose; // Don't move
					}
				}
				if (i >= plan_idx && !found_target && dist(plan_pose, pose, 1.0) > FOLLOW_DIST) {
					found_target = true;
					plan_idx = i;
					plan_cost = planCostFromIndex(plan, i);
					driveTarget = plan_pose;
					// Send next target pose to visualization
					const pose_t next_pose_transformed = poseToDraw(plan_pose, pose);
					publish(next_pose_transformed, next_pose_pub);
				} else {
					// Send current plan_pose to visualization
					const pose_t curr_plan_transformed = poseToDraw(plan_pose, pose);
					publish(curr_plan_transformed, plan_pub);
				}
			}
		}

		// Send message to visualization that all data has been sent
		publish({NAN, NAN, NAN}, plan_pub);
=======
>>>>>>> 88740cab

  updateLandmarkInformation(invTransform);
  pose_t plan_target = choose_plan_target(pose);
  update_nav_state(pose, plan_target);

  points_t lidar_scan = readLidarScan();
  // Our lidar sensor cannot see behind the rover. Until our mapping is improved
  // to remember obstacles behind the rover, we just assume that the way behind us
  // is blocked.
  double trail_dist = 3.0;
  for (double y = -1.8 * trail_dist; y < 1.8 * trail_dist; y += 0.5) {
    lidar_scan.push_back({-trail_dist, y, 1.0});
  }

  if (Globals::AUTONOMOUS) {
    if (plan_cost >= INFINITE_COST || ++time_since_plan % REPLAN_PERIOD == 0) {
      // TODO planning should happen in a separate thread
      // because it takes a long time
      point_t point_t_goal;
      point_t_goal.topRows(2) = plan_target.topRows(2);
      point_t_goal(2) = 1.0;
      point_t_goal = toTransform(pose) * point_t_goal;
      plan_t new_plan = getPlan(lidar_scan, point_t_goal, PLANNING_GOAL_REGION_RADIUS);
      double new_plan_cost = planCostFromIndex(new_plan, 0);
      // we want a significant improvement to avoid thrash
      log(LOG_DEBUG, "old cost %f, new cost %f\n", plan_cost, new_plan_cost);
      if (new_plan_cost < plan_cost * 0.8) {
        plan_idx = 0;
        plan_base = pose;
        plan_cost = new_plan_cost;
        plan = new_plan;
        time_since_plan = 0;
      }
    }
  }

  // Send lidar points to visualization
  const points_t lidar_scan_transformed = transformReadings(lidar_scan, VIZ_BASE_TF);
  log(LOG_DEBUG, "Publishing %d lidar points\n", lidar_scan_transformed.size());
  publish_array(lidar_scan_transformed, lidar_pub);

  // Send current pose and plan target to visualization
  const pose_t curr_pose_transformed = poseToDraw(pose, pose);
  publish(curr_pose_transformed, curr_pose_pub);
  const pose_t plan_target_transformed = poseToDraw(plan_target, pose);
  publish(plan_target_transformed, plan_target_pub);

  int plan_size = plan.rows();
  pose_t driveTarget = pose;
  if (nav_state == NavState::GATE_TRAVERSE || dist(plan_target, pose, 0.0) < 2.0) {
    // We're probably within planning resolution of the goal,
    // so using the goal as the drive target makes sense.
    driveTarget = plan_target;
  } else {
    // Roll out the plan until we find a target pose a certain distance in front
    // of the robot. (This code also handles visualizing the plan.)
    pose_t plan_pose = plan_base;

    // Send starting plan_pose
    const pose_t start_plan_pose_transformed = poseToDraw(plan_pose, pose);
    publish(start_plan_pose_transformed, plan_pub);

    bool found_target = false;
    double accumulated_cost = 0;
    for (int i = 0; i < plan_size; i++) {
      action_t action = plan.row(i);
      plan_pose(2) += action(0);
      plan_pose(0) += action(1) * cos(plan_pose(2));
      plan_pose(1) += action(1) * sin(plan_pose(2));
      transform_t tf_plan_pose = toTransform(plan_pose) * invTransform;
      if (i >= plan_idx && collides(tf_plan_pose, lidar_scan, 1.3)) { // stay 1.3 meters away
        // We'll replan next timestep
        // TODO strictly speaking, we don't need to replan if the collision happened
        // on a part of the plan that we've already passed. But I'm not quite sure how
        // to algorithmically decide which parts of the plan we've already passed.
        accumulated_cost += INFINITE_COST;
        // TODO we should have a more sophisticated way of deciding whether a collision
        // is imminent.
        if (dist(plan_pose, pose, 0.0) < PLAN_COLLISION_STOP_DIST) {
          log(LOG_WARN, "Collision imminent! Stopping the rover!\n");
          driveTarget = pose; // Don't move
        }
      }
      if (i >= plan_idx && !found_target && dist(plan_pose, pose, 1.0) > FOLLOW_DIST) {
        found_target = true;
        plan_idx = i;
        accumulated_cost += planCostFromIndex(plan, i);
        driveTarget = plan_pose;
      } else {
        // Send current plan_pose to visualization
        const pose_t curr_plan_transformed = poseToDraw(plan_pose, pose);
        publish(curr_plan_transformed, plan_pub);
      }
    }
    if (!found_target) {
      plan_idx = plan_size - 1;
      driveTarget = plan_pose;
    }

    // This deals with drift
    // TODO maybe we should just replan if the distance drifts too far
    accumulated_cost += 2*dist(plan_pose, plan_target, 1.0);
    plan_cost = accumulated_cost;
  }

  // Send drive target to visualization
  const pose_t drive_target_transformed = poseToDraw(driveTarget, pose);
  publish(drive_target_transformed, drive_target_pub);

  // Send message to visualization that all data has been sent
  publish({NAN, NAN, NAN}, plan_pub);

  double d = dist(driveTarget, pose, 0);
  // There's an overlap where either state might apply, to prevent rapidly switching
  // back and forth between these two states.
  if (d < 0.2 && control_state == ControlState::FAR_FROM_TARGET_POSE)
  {
    control_state = ControlState::NEAR_TARGET_POSE;
  }
  if (d > 0.5 && control_state == ControlState::NEAR_TARGET_POSE)
  {
    control_state = ControlState::FAR_FROM_TARGET_POSE;
  }
  double thetaErr;
  double thetaVel = getThetaVel(driveTarget, pose, thetaErr);
  double driveSpeed = getLinearVel(driveTarget, pose, thetaErr);

  if (!Globals::E_STOP && Globals::AUTONOMOUS)
  {
    setCmdVel(thetaVel, driveSpeed);
    poseEstimator.predict(thetaVel, driveSpeed);
  }
}

pose_t Autonomous::getGPSTargetPose() const
{
	pose_t ret{urc_target.approx_GPS(0), urc_target.approx_GPS(1), 0.0};
	return ret;
}

static void printLandmarks(points_t& landmarks, int log_level){
	std::ostringstream stream;
	stream << "Landmarks: [";
	for(int i = 0; i < landmarks.size(); i++){
		stream << i << ": {"
			   << landmarks[i][0] << ", "
			   << landmarks[i][1] << ", "
			   << landmarks[i][2]
			   << "}";
		if (i < landmarks.size() - 1)
		{
			stream << ", ";
		}
	}
	stream << "}" << std::endl;
	log(log_level, stream.str().c_str());
}<|MERGE_RESOLUTION|>--- conflicted
+++ resolved
@@ -39,37 +39,33 @@
 
 Autonomous::Autonomous(const URCLeg &_target, double controlHz)
 	: Node("autonomous"),
-		urc_target(_target),
-		search_target({_target.approx_GPS(0) - PI, _target.approx_GPS(1), -PI / 2}),
-		gate_targets({NAN, NAN, NAN}, {NAN, NAN, NAN}),
-		poseEstimator({1.5, 1.5}, gpsStdDev, Constants::WHEEL_BASE, 1.0 / controlHz),
-	  	map(10000), // TODO: the stride should be set higher when using the real lidar
-		calibrated(false),
-		calibrationPoses({}),
-		leftPostFilter(),
-		rightPostFilter(),
-		nav_state(NavState::GPS),
-		control_state(ControlState::FAR_FROM_TARGET_POSE),
-		time_since_plan(0),
-		plan(0,2),
-		plan_cost(INFINITE_COST),
-		plan_base({0,0,0}),
-		plan_idx(0),
-		search_theta_increment(PI / 4),
-<<<<<<< HEAD
-		already_arrived(false),
-	  	mapLoopCounter(0),
-	  	mapBlindPeriod(15),
-	  	mapDoesOverlap(false),
-	  	mapOverlapSampleThreshold(15),
-=======
->>>>>>> 88740cab
-		plan_pub(this->create_publisher<geometry_msgs::msg::Point>("plan_viz", 100)),
-		curr_pose_pub(this->create_publisher<geometry_msgs::msg::Point>("current_pose", 100)),
-		drive_target_pub(this->create_publisher<geometry_msgs::msg::Point>("drive_target", 100)),
-		plan_target_pub(this->create_publisher<geometry_msgs::msg::Point>("plan_target", 100)),
-		lidar_pub(this->create_publisher<geometry_msgs::msg::PoseArray>("lidar_scan", 100)),
-		landmarks_pub(this->create_publisher<geometry_msgs::msg::PoseArray>("landmarks", 100))
+    urc_target(_target),
+    search_target({_target.approx_GPS(0) - PI, _target.approx_GPS(1), -PI / 2}),
+    gate_targets({NAN, NAN, NAN}, {NAN, NAN, NAN}),
+    poseEstimator({1.5, 1.5}, gpsStdDev, Constants::WHEEL_BASE, 1.0 / controlHz),
+    map(10000), // TODO: the stride should be set higher when using the real lidar
+    calibrated(false),
+    calibrationPoses({}),
+    leftPostFilter(),
+    rightPostFilter(),
+    nav_state(NavState::GPS),
+    control_state(ControlState::FAR_FROM_TARGET_POSE),
+    time_since_plan(0),
+    plan(0,2),
+    plan_cost(INFINITE_COST),
+    plan_base({0,0,0}),
+    plan_idx(0),
+    search_theta_increment(PI / 4),
+    mapLoopCounter(0),
+    mapBlindPeriod(15),
+    mapDoesOverlap(false),
+    mapOverlapSampleThreshold(15),
+    plan_pub(this->create_publisher<geometry_msgs::msg::Point>("plan_viz", 100)),
+    curr_pose_pub(this->create_publisher<geometry_msgs::msg::Point>("current_pose", 100)),
+    drive_target_pub(this->create_publisher<geometry_msgs::msg::Point>("drive_target", 100)),
+    plan_target_pub(this->create_publisher<geometry_msgs::msg::Point>("plan_target", 100)),
+    lidar_pub(this->create_publisher<geometry_msgs::msg::PoseArray>("lidar_scan", 100)),
+    landmarks_pub(this->create_publisher<geometry_msgs::msg::PoseArray>("landmarks", 100))
 {
 }
 
@@ -404,156 +400,6 @@
 		}
     return;
 	}
-<<<<<<< HEAD
-	else
-	{
-		pose_t driveTarget = getTargetPose();
-
-		// if we have some existing data or new data, set the target using the landmark
-		// data
-		bool landmarkVisible = leftPostLandmark(2) != 0;
-		if (landmarkFilter.getSize() > 0 || landmarkVisible)
-		{
-			// TODO shift the target location and orientation to align
-			// with the gate and/or avoid crashing into the post.
-			if (!landmarkVisible)
-			{
-				// we have no new data, so use the data already in the filter
-				driveTarget.topRows(2) = landmarkFilter.get().topRows(2);
-			}
-			else
-			{
-				if (landmarkFilter.getSize() == 0)
-				{
-					// Replan if this is the first landmark we have seen
-					plan_cost = INFINITE_COST;
-				}
-				// transform and add the new data to the filter
-				point_t landmarkMapSpace = invTransform * leftPostLandmark;
-				// the filtering is done on the target in map space to reduce any phase lag
-				// caused by filtering
-				driveTarget.topRows(2) = landmarkFilter.get(landmarkMapSpace).topRows(2);
-			}
-			if (state == NavState::SEARCH_PATTERN)
-			{
-				// Currently in a search pattern and landmark has been seen, can exit search
-				state = NavState::INIT;
-			}
-		}
-		// If the target has a second post we can see and we haven't seen the first post yet,
-		// use the second post as the drive target without adding it to the filter
-		else if (target.right_post_id != -1 && landmarks[target.right_post_id](2) != 0)
-		{
-			point_t rightPostLandmark = landmarks[target.right_post_id];
-			// transform and add the new data to the filter
-			point_t landmarkMapSpace = invTransform * rightPostLandmark;
-			// the filtering is done on the target in map space to reduce any phase lag
-			// caused by filtering
-			driveTarget.topRows(2) = landmarkFilter.get(landmarkMapSpace).topRows(2);
-			// clear the filter so the second post is removed from it
-			landmarkFilter.reset();
-		}
-		// If we are in a search pattern, set the drive target to the next search point
-		else if (state == NavState::SEARCH_PATTERN)
-		{
-			driveTarget = search_target;
-		}
-
-		const points_t lidar_scan = readLidarScan();
-
-		if (Globals::AUTONOMOUS) {
-			if (mapLoopCounter++ > mapBlindPeriod) {
-				map.addPoints(toTransform(pose), lidar_scan, mapDoesOverlap ? 0.4 : 0);
-				mapDoesOverlap = lidar_scan.size() > mapOverlapSampleThreshold;
-			}
-
-			if (plan_cost == INFINITE_COST || ++time_since_plan % REPLAN_PERIOD == 0) {
-				point_t point_t_goal;
-				point_t_goal.topRows(2) = driveTarget.topRows(2);
-				point_t_goal(2) = 1.0;
-				point_t_goal = toTransform(pose) * point_t_goal;
-				double goal_radius = 2.0;
-				plan_t new_plan = getPlan([&](double x, double y, double radius)->bool {
-				  // transform the point to check into map space
-				  point_t relPoint = {x, y, 1};
-				  point_t p = invTransform * relPoint;
-				  return map.hasPointWithin(p, radius);
-				}, point_t_goal, goal_radius);
-				double new_plan_cost = planCostFromIndex(new_plan, 0);
-				// we want a significant improvement to avoid thrash
-				if (new_plan_cost < plan_cost * 0.8) {
-					plan_idx = 0;
-					plan_base = pose;
-					plan_cost = new_plan_cost;
-					plan = new_plan;
-					time_since_plan = 0;
-				}
-			}
-		}
-
-		// Send lidar points to visualization
-		const points_t lidar_scan_transformed = transformReadings(lidar_scan, VIZ_BASE_TF);
-		log(LOG_DEBUG, "Publishing %d lidar points\n", lidar_scan_transformed.size());
-		publish_array(lidar_scan_transformed, lidar_pub);
-
-		const points_t landmarks_transformed = transformReadings(landmarks, VIZ_BASE_TF);
-		publish_array(landmarks_transformed, landmarks_pub);
-
-		// Send current pose to visualization
-		const pose_t curr_pose_transformed = poseToDraw(pose, pose);
-		publish(curr_pose_transformed, curr_pose_pub);
-
-		int plan_size = plan.rows();
-		if (plan_size == 0 && dist(driveTarget, pose, 1.0) < 2.0) {
-			// We're probably within planning resolution of the goal,
-			// so using the goal as the drive target makes sense.
-		} else {
-			// Roll out the plan until we find a target pose a certain distance in front
-			// of the robot. (This code also handles visualizing the plan.)
-			pose_t plan_pose = plan_base;
-
-			// Send starting plan_pose
-			const pose_t start_plan_pose_transformed = poseToDraw(plan_pose, pose);
-			publish(start_plan_pose_transformed, plan_pub);
-
-			bool found_target = false;
-			for (int i = 0; i < plan_size; i++) {
-				action_t action = plan.row(i);
-				plan_pose(2) += action(0);
-				plan_pose(0) += action(1) * cos(plan_pose(2));
-				plan_pose(1) += action(1) * sin(plan_pose(2));
-				if (map.hasPointWithin(plan_pose, 1.3)) { // stay 1.3 meters away
-					// We'll replan next timestep
-					// TODO strictly speaking, we don't need to replan if the collision happened
-					// on a part of the plan that we've already passed. But I'm not quite sure how
-					// to algorithmically decide which parts of the plan we've already passed.
-					plan_cost = INFINITE_COST;
-					// TODO we should have a more sophisticated way of deciding whether a collision
-					// is imminent.
-					if (dist(plan_pose, pose, 0.0) < PLAN_COLLISION_STOP_DIST) {
-						driveTarget = pose; // Don't move
-					}
-				}
-				if (i >= plan_idx && !found_target && dist(plan_pose, pose, 1.0) > FOLLOW_DIST) {
-					found_target = true;
-					plan_idx = i;
-					plan_cost = planCostFromIndex(plan, i);
-					driveTarget = plan_pose;
-					// Send next target pose to visualization
-					const pose_t next_pose_transformed = poseToDraw(plan_pose, pose);
-					publish(next_pose_transformed, next_pose_pub);
-				} else {
-					// Send current plan_pose to visualization
-					const pose_t curr_plan_transformed = poseToDraw(plan_pose, pose);
-					publish(curr_plan_transformed, plan_pub);
-				}
-			}
-		}
-
-		// Send message to visualization that all data has been sent
-		publish({NAN, NAN, NAN}, plan_pub);
-=======
->>>>>>> 88740cab
 
   updateLandmarkInformation(invTransform);
   pose_t plan_target = choose_plan_target(pose);
@@ -569,6 +415,10 @@
   }
 
   if (Globals::AUTONOMOUS) {
+    if (mapLoopCounter++ > mapBlindPeriod) {
+      map.addPoints(toTransform(pose), lidar_scan, mapDoesOverlap ? 0.4 : 0);
+      mapDoesOverlap = lidar_scan.size() > mapOverlapSampleThreshold;
+    }
     if (plan_cost >= INFINITE_COST || ++time_since_plan % REPLAN_PERIOD == 0) {
       // TODO planning should happen in a separate thread
       // because it takes a long time
@@ -576,7 +426,13 @@
       point_t_goal.topRows(2) = plan_target.topRows(2);
       point_t_goal(2) = 1.0;
       point_t_goal = toTransform(pose) * point_t_goal;
-      plan_t new_plan = getPlan(lidar_scan, point_t_goal, PLANNING_GOAL_REGION_RADIUS);
+      //plan_t new_plan = getPlan(lidar_scan, point_t_goal, PLANNING_GOAL_REGION_RADIUS);
+      plan_t new_plan = getPlan([&](double x, double y, double radius)->bool {
+        // transform the point to check into map space
+        point_t relPoint = {x, y, 1};
+        point_t p = invTransform * relPoint;
+        return map.hasPointWithin(p, radius);
+      }, point_t_goal, PLANNING_GOAL_REGION_RADIUS);
       double new_plan_cost = planCostFromIndex(new_plan, 0);
       // we want a significant improvement to avoid thrash
       log(LOG_DEBUG, "old cost %f, new cost %f\n", plan_cost, new_plan_cost);
@@ -624,7 +480,8 @@
       plan_pose(0) += action(1) * cos(plan_pose(2));
       plan_pose(1) += action(1) * sin(plan_pose(2));
       transform_t tf_plan_pose = toTransform(plan_pose) * invTransform;
-      if (i >= plan_idx && collides(tf_plan_pose, lidar_scan, 1.3)) { // stay 1.3 meters away
+      if (i >= plan_idx && map.hasPointWithin(plan_pose, 1.3)) { // stay 1.3 meters away
+      //if (i >= plan_idx && collides(tf_plan_pose, lidar_scan, 1.3)) { // stay 1.3 meters away
         // We'll replan next timestep
         // TODO strictly speaking, we don't need to replan if the collision happened
         // on a part of the plan that we've already passed. But I'm not quite sure how
