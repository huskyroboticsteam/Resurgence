--- conflicted
+++ resolved
@@ -10,15 +10,10 @@
 constexpr double KP_ANGLE = 2;
 constexpr double DRIVE_SPEED = 8;
 
-<<<<<<< HEAD
-Autonomous::Autonomous(PointXY _target, double controlHz)
+Autonomous::Autonomous(const URCLeg &_target, double controlHz)
 	: target(_target),
 	  poseEstimator((Eigen::Matrix<double, 5, 1>() << 0.8, 0.8, 0.6, 0.1, 0.1).finished(),
 					{2, 2, PI / 24}, 9999, 1.0 / controlHz),
-=======
-Autonomous::Autonomous(const URCLeg &_target, double controlHz)
-	: target(_target), poseEstimator({0.8, 0.8, 0.6}, {2, 2, PI / 24}, 1.0 / controlHz),
->>>>>>> 3ad6b7bf
 	  state(0), targetHeading(-1), forwardCount(-1), rightTurn(false), calibrated(false),
 	  landmarkFilter()
 {
@@ -199,11 +194,11 @@
 double Autonomous::pathDirection(const points_t &lidar, const pose_t &gpsPose)
 {
 	double dtheta;
-	//if (lidar.empty())
+	// if (lidar.empty())
 	//{
-		dtheta = angleToTarget(gpsPose);
+	dtheta = angleToTarget(gpsPose);
 	//}
-	//else
+	// else
 	//{
 	//	const std::vector<PointXY> &ref = points_tToPointXYs(lidar);
 	//	PointXY direction = pather.getPath(ref, (float)gpsPose(0), (float)gpsPose(1), target);
@@ -312,5 +307,5 @@
 
 PointXY Autonomous::getTarget()
 {
-	return PointXY { (float)target.approx_GPS(0), (float)target.approx_GPS(1) };
+	return PointXY{(float)target.approx_GPS(0), (float)target.approx_GPS(1)};
 }