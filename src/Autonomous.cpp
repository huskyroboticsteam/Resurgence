#include "Autonomous.h"

#include <Eigen/LU>
#include <cmath>
#include <iostream>

#include "Globals.h"
#include "simulator/world_interface.h"
#include "simulator/constants.h"

constexpr float PI = M_PI;
constexpr double KP_ANGLE = 2;
constexpr double DRIVE_SPEED = 3;
const Eigen::Vector3d gpsStdDev = {2, 2, PI / 24};
constexpr int numSamples = 1;

constexpr double FOLLOW_DIST = 2.0;
constexpr double PLAN_COLLISION_STOP_DIST = 2.0;
constexpr double INFINITE_COST = 1e10;
constexpr int REPLAN_PERIOD = 20;

constexpr const char * ROVER_FRAME = "rover";

const transform_t VIZ_BASE_TF = toTransform({NavSim::DEFAULT_WINDOW_CENTER_X,NavSim::DEFAULT_WINDOW_CENTER_Y,M_PI/2});

Autonomous::Autonomous(const URCLeg &_target, double controlHz)
	: Node("autonomous"),
		target(_target),
		search_target({target.approx_GPS(0) - PI, target.approx_GPS(1), -PI / 2}),
		gate_targets({NAN, NAN, NAN}, {NAN, NAN, NAN}),
		poseEstimator({1.5, 1.5}, gpsStdDev, Constants::WHEEL_BASE, 1.0 / controlHz),
		calibrated(false),
		calibrationPoses({}),
		landmarkFilter(),
		gate_filter(),
		state(NavState::INIT),
		time_since_plan(0),
		plan(0,2),
		plan_cost(INFINITE_COST),
		plan_base({0,0,0}),
		plan_idx(0),
		search_theta_increment(PI / 4),
		already_arrived(false),
		plan_pub(this->create_publisher<geometry_msgs::msg::Point>("plan_viz", 100)),
		curr_pose_pub(this->create_publisher<geometry_msgs::msg::Point>("current_pose", 100)),
		next_pose_pub(this->create_publisher<geometry_msgs::msg::Point>("next_pose", 100)),
		lidar_pub(this->create_publisher<geometry_msgs::msg::Point>("lidar_scan", 100)),
<<<<<<< HEAD
		gate_pub(this->create_publisher<geometry_msgs::msg::PoseArray>("gate_targets", 100))
=======
		landmarks_pub(this->create_publisher<geometry_msgs::msg::PoseArray>("landmarks", 100))
>>>>>>> 1462088f
{
}

Autonomous::Autonomous(const URCLeg &_target, double controlHz, const pose_t &startPose)
	: Autonomous(_target, controlHz)
{
	poseEstimator.reset(startPose);
	calibrated = true;
}

double dist(const pose_t &p1, const pose_t &p2, double theta_weight)
{
	pose_t diff = p1 - p2;
	// angles are modular in nature, so wrap at 2pi radians
	double thetaDiff = std::fmod(abs(diff(2)), 2 * PI);
	// change domain from [0, 2pi) to (-pi, pi]
	if (thetaDiff > PI) {
		thetaDiff -= 2 * PI;
	}
	diff(2) = thetaDiff * theta_weight;
	return diff.norm();
}

pose_t Autonomous::poseToDraw(pose_t &pose, pose_t &current_pose) const
{
	// Both poses are given in the same frame. (usually GPS frame)
	// `current_pose` is the current location of the robot, `pose` is the pose we wish to draw
	transform_t inv_curr = toTransform(current_pose).inverse();
	return toPose(toTransform(pose) * inv_curr * VIZ_BASE_TF, 0);
}

void Autonomous::publish(Eigen::Vector3d pose, rclcpp::Publisher<geometry_msgs::msg::Point>::SharedPtr &publisher) const
{
	auto message = geometry_msgs::msg::Point();
	message.x = pose(0);
	message.y = pose(1);
	message.z = pose(2);
	publisher->publish(message);
}

bool Autonomous::arrived(const pose_t &pose) const
{
	if (landmarkFilter.getSize() == 0)
	{
		return false;
	}
	if (target.right_post_id != -1)
	{
		return std::isinf(gate_targets.second(2));
	}
	else
	{
		pose_t target = getTargetPose();
		target.topRows(2) = landmarkFilter.get().topRows(2);
		return dist(pose, target, 1.0) < 0.5;
	}
}

double Autonomous::angleToTarget(const pose_t &gpsPose) const
{
	float dy = target.approx_GPS(1) - (float)gpsPose(1);
	float dx = target.approx_GPS(0) - (float)gpsPose(0);
	double theta = std::atan2(dy, dx);
	return theta - gpsPose(2);
}

bool calibratePeriodic(std::vector<pose_t> &poses, const pose_t &pose, pose_t &out)
{
	poses.push_back(pose);
	if (poses.size() == numSamples)
	{
		pose_t sum = pose_t::Zero();
		for (const pose_t &p : poses)
		{
			sum += p;
		}
		sum /= poses.size();
		out = sum;
		return true;
	}
	return false;
}

double transformAngle(double currAngle, double targetAngle)
{
	double range = 2 * PI;
	double dist = std::fmod(targetAngle - currAngle, range);
	double absDist = abs(dist);

	int sign = dist > 0 ? 1 : (dist < 0 ? -1 : 0);

	return currAngle + ((absDist > (range / 2)) ? -sign * (range - absDist) : dist);
}

double Autonomous::getLinearVel(const pose_t &target, const pose_t &pose, double thetaErr) const {
	double speed = DRIVE_SPEED;
	if (dist(target, pose, 0) < 1.0) {
		// We should drive slower near the goal so that we don't overshoot the target
		// (given our relatively low control frequency of 10 Hz)
		speed = DRIVE_SPEED / 3;
	}
	if (abs(thetaErr) > PI / 4 || state == NavState::NEAR_TARGET_POSE) {
		// don't drive forward if pointing away
		// or if we're already very close to the target
		speed = 0;
	}
	return speed;
}

double Autonomous::getThetaVel(const pose_t &target, const pose_t &pose, double &thetaErr) const
{
	// If we're within 20cm of the target location, we want to turn the rover until
	// we reach the target orientation. Otherwise, we want to turn the rover to
	// aim it at the target location.
	double targetAngle = target(2);
	if (state == NavState::INIT || state == NavState::SEARCH_PATTERN)
	{
		double dx = target(0) - pose(0);
		double dy = target(1) - pose(1);
		targetAngle = atan2(dy, dx);
	}
	targetAngle = transformAngle(pose(2), targetAngle);
	thetaErr = targetAngle - pose(2);

	return KP_ANGLE * thetaErr;
}

void Autonomous::autonomyIter()
{
	if (!Globals::AUTONOMOUS)
	{
		return;
	}

	transform_t gps = readGPS(); // <--- has some heading information

	// If we haven't calibrated position, do so now
	if (!calibrated)
	{
		pose_t out;
		if (calibratePeriodic(calibrationPoses, toPose(gps, 0), out))
		{
			// the standard error of the calculated mean is the std dev of the mean
			poseEstimator.reset(out, gpsStdDev / sqrt((double)numSamples));
			calibrated = true;
			calibrationPoses.clear();
		}
		else
		{
			return;
		}
	}

	// get landmark data and filter out invalid data points
	points_t landmarks = readLandmarks();
	point_t leftPostLandmark = landmarks[target.left_post_id];

	// get the latest pose estimation
	poseEstimator.correct(gps);
	pose_t pose = poseEstimator.getPose();
	transform_t invTransform = toTransform(pose).inverse();

	if (already_arrived || arrived(pose))
	{
		already_arrived = true;
		std::cout << "arrived at gate" << std::endl;
		std::cout << "x: " << pose(0) << " y: " << pose(1) << " theta: " << pose(2)
					<< std::endl;
		landmarkFilter.reset(); // clear the cached data points
		setCmdVel(0, 0);
	}
	else
	{
		pose_t driveTarget = getTargetPose();


		// If we are in a search pattern, set the drive target to the next search point
		// TODO make sure this still works
		if (state == NavState::SEARCH_PATTERN)
		{
			driveTarget = search_target;
		}

		// if we have some existing data or new data, set the target using the landmark
		// data
		bool landmarkVisible = leftPostLandmark(2) != 0;
		if (landmarkFilter.getSize() > 0 || landmarkVisible)
		{
			// TODO shift the target location and orientation to align
			// with the gate and/or avoid crashing into the post.
			if (!landmarkVisible)
			{
				// we have no new data, so use the data already in the filter
				driveTarget.topRows(2) = landmarkFilter.get().topRows(2);
			}
			else
			{
				if (landmarkFilter.getSize() == 0)
				{
					// Replan if this is the first landmark we have seen
					plan_cost = INFINITE_COST;
				}
				// transform and add the new data to the filter
				point_t landmarkMapSpace = invTransform * leftPostLandmark;
				// the filtering is done on the target in map space to reduce any phase lag
				// caused by filtering
				driveTarget.topRows(2) = landmarkFilter.get(landmarkMapSpace).topRows(2);
			}
			if (state == NavState::SEARCH_PATTERN)
			{
				// Currently in a search pattern and landmark has been seen, can exit search
				state = NavState::INIT;
			}
		}

		// The target has a second post we can see
		if (target.right_post_id != -1 && landmarks[target.right_post_id](2) != 0)
		{
			point_t rightPostLandmark = landmarks[target.right_post_id];
<<<<<<< HEAD
			// transform and add the new data to the gate filter
			transform_t invTransform = toTransform(pose).inverse();
=======
			// transform and add the new data to the filter
>>>>>>> 1462088f
			point_t landmarkMapSpace = invTransform * rightPostLandmark;
			// the filtering is done on the target in map space to reduce any phase lag
			// caused by filtering
			pose_t filtered = gate_filter.get(landmarkMapSpace);

			// we haven't seen the first post yet, use the second post as the drive target
			if (landmarkFilter.getSize() == 0)
			{
				driveTarget.topRows(2) = filtered.topRows(2);
			}
			// we have already seen the first post but have not set gate targets yet or have
			// potentially inaccurate gate landmark measurements
			// TODO comment
			else if ((std::isnan(gate_targets.first(2)) && landmarkFilter.getSize() == 5 && gate_filter.getSize() == 5) ||
					 (!std::isnan(gate_targets.first(2)) && std::isnan(gate_targets.second(2)) && dist(pose, gate_targets.first, 0.0) < 2.0))
			{
				bool set_second_nan = std::isnan(gate_targets.first(2));
				point_t post_1 = landmarkFilter.get();
				point_t post_2 = filtered;
				point_t center = (post_1 + post_2) / 2;
				// TODO third post in the middle for better alignment?
				// TODO turn slowly at first target for better alignment
				point_t offset{(post_1(1) - post_2(1)) / 2, (post_2(0) - post_1(0)) / 2, 0};
				pose_t target_1 = center + 2 * offset;
				pose_t target_2 = center - 2 * offset;

				if (dist(pose, target_1, 0) < dist(pose, target_2, 0))
				{
					gate_targets = std::make_pair(target_1, target_2);
				}
				else
				{
					gate_targets = std::make_pair(target_2, target_1);
				}

				double angle = std::atan2(gate_targets.second(1) - gate_targets.first(1), gate_targets.second(0) - gate_targets.first(0));
				gate_targets.first(2) = angle;
				// Mark second post as invalid if far away from landmarks
				gate_targets.second(2) = set_second_nan ? NAN : angle;

				driveTarget = gate_targets.first;

				// Replan
				plan_cost = INFINITE_COST;
			}
			// we have already seen the first post and have set gate targets
			else if (!std::isnan(gate_targets.first(2)))
			{
				// Update gate targets
				if (!std::isinf(gate_targets.first(2)) && dist(pose, gate_targets.first, 1.5) < 0.5 && dist(pose, gate_targets.first, 0.0) < 0.3)
				{
					// Arrived at first gate target
					std::cout << "Arrived at first target, distance " << dist(pose, gate_targets.first, 0.0) << std::endl;
					gate_targets.first = (pose_t) {INFINITY, INFINITY, INFINITY};
					// Replan
					plan_cost = INFINITE_COST;
				}
				if (std::isinf(gate_targets.first(2)) && !std::isinf(gate_targets.second(2)) && dist(pose, gate_targets.second, 0.0) < 0.3)
				{
					// Arrived at second gate target
					std::cout << "Arrived at second target, distance " << dist(pose, gate_targets.second, 0.0) << std::endl;
					gate_targets.second = (pose_t) {INFINITY, INFINITY, INFINITY};
					// Reached goal, can return
					return;
				}
				driveTarget = std::isinf(gate_targets.first(2)) ? gate_targets.second : gate_targets.first;
			}
		}

		const points_t lidar_scan = readLidarScan();
		if (plan_cost == INFINITE_COST || ++time_since_plan % REPLAN_PERIOD == 0) {
			point_t point_t_goal;
			point_t_goal.topRows(2) = driveTarget.topRows(2);
			point_t_goal(2) = 1.0;
			point_t_goal = toTransform(pose) * point_t_goal;
			double goal_radius = 2.0;
			plan_t new_plan = getPlan(lidar_scan, point_t_goal, goal_radius);
			double new_plan_cost = planCostFromIndex(new_plan, 0);
			// we want a significant improvement to avoid thrash
			if (new_plan_cost < plan_cost * 0.8) {
				plan_idx = 0;
				plan_base = pose;
				plan_cost = new_plan_cost;
				plan = new_plan;
				time_since_plan = 0;
			}
		}

		// Send lidar points to visualization
		const points_t lidar_scan_transformed = transformReadings(lidar_scan, VIZ_BASE_TF);
		for (point_t point : lidar_scan_transformed)
		{
			publish(point, lidar_pub);
		}
		const points_t landmarks_transformed = transformReadings(landmarks, VIZ_BASE_TF);

		auto message = geometry_msgs::msg::PoseArray();
		message.header.frame_id = ROVER_FRAME; // technically this is in the window frame actually
		// but we'll figure out our transform situation later
		for (point_t l : landmarks_transformed) {
			auto p = geometry_msgs::msg::Pose();
			p.position.x = l(0);
			p.position.y = l(1);
			p.position.z = l(2);
			message.poses.push_back(p);
		}
		landmarks_pub->publish(message);

		// Send gate targets to visualization
		auto gate_message = geometry_msgs::msg::PoseArray();
		gate_message.header.frame_id = "rover";
		if (!std::isnan(gate_targets.first(2)) && !std::isinf(gate_targets.first(2)))
		{
			pose_t gate_1 = poseToDraw(gate_targets.first, pose);
			auto gate = geometry_msgs::msg::Pose();
			gate.position.x = gate_1(0);
			gate.position.y = gate_1(1);
			gate.position.z = gate_1(2);
			gate_message.poses.push_back(gate);
		}
		if (!std::isnan(gate_targets.second(2)) && !std::isinf(gate_targets.second(2)))
		{
			pose_t gate_2 = poseToDraw(gate_targets.second, pose);
			auto gate = geometry_msgs::msg::Pose();
			gate.position.x = gate_2(0);
			gate.position.y = gate_2(1);
			gate.position.z = gate_2(2);
			gate_message.poses.push_back(gate);
		}
		gate_pub->publish(gate_message);

		// Send current pose to visualization
		const pose_t curr_pose_transformed = poseToDraw(pose, pose);
		publish(curr_pose_transformed, curr_pose_pub);

		int plan_size = plan.rows();
		if (plan_size == 0 && dist(driveTarget, pose, 1.0) < 2.0) {
			// We're probably within planning resolution of the goal,
			// so using the goal as the drive target makes sense.
		} else {
			// Roll out the plan until we find a target pose a certain distance in front
			// of the robot. (This code also handles visualizing the plan.)
			pose_t plan_pose = plan_base;

			// Send starting plan_pose
			const pose_t start_plan_pose_transformed = poseToDraw(plan_pose, pose);
			publish(start_plan_pose_transformed, plan_pub);

			bool found_target = false;
			for (int i = 0; i < plan_size; i++) {
				action_t action = plan.row(i);
				plan_pose(2) += action(0);
				plan_pose(0) += action(1) * cos(plan_pose(2));
				plan_pose(1) += action(1) * sin(plan_pose(2));
				transform_t tf_plan_pose = toTransform(plan_pose) * invTransform;
				if (collides(tf_plan_pose, lidar_scan, 1.3)) { // stay 1.3 meters away
					// We'll replan next timestep
					// TODO strictly speaking, we don't need to replan if the collision happened
					// on a part of the plan that we've already passed. But I'm not quite sure how
					// to algorithmically decide which parts of the plan we've already passed.
					plan_cost = INFINITE_COST;
					// TODO we should have a more sophisticated way of deciding whether a collision
					// is imminent.
					if (dist(plan_pose, pose, 0.0) < PLAN_COLLISION_STOP_DIST) {
						driveTarget = pose; // Don't move
					}
				}
				if (i >= plan_idx && !found_target && dist(plan_pose, pose, 1.0) > FOLLOW_DIST) {
					found_target = true;
					plan_idx = i;
					plan_cost = planCostFromIndex(plan, i);
					driveTarget = plan_pose;
					// Send next target pose to visualization
					const pose_t next_pose_transformed = poseToDraw(plan_pose, pose);
					publish(next_pose_transformed, next_pose_pub);
				} else {
					// Send current plan_pose to visualization
					const pose_t curr_plan_transformed = poseToDraw(plan_pose, pose);
					publish(curr_plan_transformed, plan_pub);
				}
			}
		}

		// Send message to visualization that all data has been sent
		publish({NAN, NAN, NAN}, plan_pub);

		double d = dist(driveTarget, pose, 0);
		if (state == NavState::SEARCH_PATTERN && dist(search_target, pose, 0.0) < 0.5)
		{
			// Current search point has been reached
			// Replan to avoid waiting at current search point
			plan_cost = INFINITE_COST;
			// Set the search target to the next point in the search pattern
			search_target -= target.approx_GPS;
			double radius = hypot(search_target(0), search_target(1));
			double scale = (radius + search_theta_increment) / radius;
			// Rotate the target counterclockwise by the theta increment
			search_target.topRows(2) =
				(Eigen::Matrix2d() << cos(search_theta_increment), -sin(search_theta_increment),
										sin(search_theta_increment), cos(search_theta_increment)).finished()
				* search_target.topRows(2) * scale;
			search_target += target.approx_GPS;
			// Adjust the target angle
			search_target(2) += search_theta_increment;
			if (search_target(2) > PI)
			{
				search_target(2) -= 2 * PI;
				// Decrease the theta increment every time a full rotation is made so the
				// spiral shape is followed better
				// This increases the denominator of the theta increment by 4
				search_theta_increment = PI / ((int) (PI / search_theta_increment + 4));
			}
		}
		if (state != NavState::SEARCH_PATTERN && dist(target.approx_GPS, pose, 0.0) < 0.2 &&
			landmarkFilter.getSize() == 0 && !landmarkVisible)
		{
			// Close to GPS target but no landmark in sight, should use search pattern
			// Replan so the search starts faster
			plan_cost = INFINITE_COST;
			state = NavState::SEARCH_PATTERN;
		}
		// There's an overlap where either state might apply, to prevent rapidly switching
		// back and forth between these two states.
		// We also don't want to switch into one of these two states if we're currently in a
		// search pattern.
		if (d < 0.2 && state == NavState::INIT)
		{
			state = NavState::NEAR_TARGET_POSE;
		}
		if (d > 0.5 && state == NavState::NEAR_TARGET_POSE)
		{
			state = NavState::INIT;
		}
		double thetaErr;
		double thetaVel = getThetaVel(driveTarget, pose, thetaErr);
		double driveSpeed = getLinearVel(driveTarget, pose, thetaErr);

		if (!Globals::E_STOP)
		{
			setCmdVel(thetaVel, driveSpeed);
			poseEstimator.predict(thetaVel, driveSpeed);
		}
	}
}

double Autonomous::pathDirection(const points_t &lidar, const pose_t &gpsPose)
{
	double dtheta;
	dtheta = angleToTarget(gpsPose);
	return dtheta;
}

pose_t Autonomous::getTargetPose() const
{
	pose_t ret{target.approx_GPS(0), target.approx_GPS(1), 0.0};
	return ret;
}<|MERGE_RESOLUTION|>--- conflicted
+++ resolved
@@ -45,11 +45,8 @@
 		curr_pose_pub(this->create_publisher<geometry_msgs::msg::Point>("current_pose", 100)),
 		next_pose_pub(this->create_publisher<geometry_msgs::msg::Point>("next_pose", 100)),
 		lidar_pub(this->create_publisher<geometry_msgs::msg::Point>("lidar_scan", 100)),
-<<<<<<< HEAD
-		gate_pub(this->create_publisher<geometry_msgs::msg::PoseArray>("gate_targets", 100))
-=======
+		gate_pub(this->create_publisher<geometry_msgs::msg::PoseArray>("gate_targets", 100)),
 		landmarks_pub(this->create_publisher<geometry_msgs::msg::PoseArray>("landmarks", 100))
->>>>>>> 1462088f
 {
 }
 
@@ -269,12 +266,7 @@
 		if (target.right_post_id != -1 && landmarks[target.right_post_id](2) != 0)
 		{
 			point_t rightPostLandmark = landmarks[target.right_post_id];
-<<<<<<< HEAD
-			// transform and add the new data to the gate filter
-			transform_t invTransform = toTransform(pose).inverse();
-=======
 			// transform and add the new data to the filter
->>>>>>> 1462088f
 			point_t landmarkMapSpace = invTransform * rightPostLandmark;
 			// the filtering is done on the target in map space to reduce any phase lag
 			// caused by filtering
