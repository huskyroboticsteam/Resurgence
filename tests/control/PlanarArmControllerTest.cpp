#include "../../src/control/PlanarArmController.h"

#include "../../src/Constants.h"

#include <iostream>

#include <catch2/catch.hpp>

using namespace Catch::literals;
using namespace control;
using namespace std::chrono_literals;

std::string toString(const Eigen::Vector2d& pose) {
	std::stringstream ss;
	ss << "(" << pose(0) << ", " << pose(1) << ")";
	return ss.str();
}

void assertApprox(const Eigen::Vector2d& p1, const Eigen::Vector2d& p2, double dist = 1e-4,
				  double angle = 1e-5) {
	std::stringstream ss;
	ss << "Expected: " << toString(p1) << ", Actual: " << toString(p2);
	INFO(ss.str());

	Eigen::Vector2d diff = p1 - p2;
	REQUIRE(diff.norm() <= dist);
}

TEST_CASE("Test Planar Arm Controller", "[control][planararmcontroller]") {
	navtypes::Vectord<2> vec({0, 0});
	kinematics::PlanarArmKinematics<2> kin_obj(vec, vec, vec, 0.0, 0);
	PlanarArmController<2> foo(kin_obj, Constants::arm::SAFETY_FACTOR);
	REQUIRE(foo.tryInitController({0, 0}));
}

TEST_CASE("Test Planar Arm Safety Factor", "[control][planararmcontroller]") {
	// Set lengths and relative orientation bounds of robot joint segments.
	navtypes::Vectord<2> segLens({6.0, 4.0});
	navtypes::Vectord<2> minAngles({-M_PI, -M_PI});
	navtypes::Vectord<2> maxAngles({M_PI, M_PI});
	kinematics::PlanarArmKinematics<2> kin_obj(segLens, minAngles, maxAngles, 0.0, 0);

	// Instantiate PlanarArmController.
<<<<<<< HEAD
	PlanarArmController<2> foo(kin_obj, Constants::arm::SAFETY_FACTOR);
	REQUIRE_FALSE(foo.tryInitController({0.0, 0.0}));
=======
	PlanarArmController<2> foo({0, M_PI_2}, kin_obj, Constants::arm::SAFETY_FACTOR);
>>>>>>> 73d90550

	// Attempt to straighten out end-effector all the way, exceeding max length.
	// This should cause the EE to be repositioned to fit the length constraint.
	foo.set_setpoint({0.0, 0.0});
	assertApprox({9.48609, 0.51391}, foo.get_setpoint(robot::types::dataclock::now()));

	// Try setting the joints to be orthogonal but within max length, such that:
	// - End effector position is (6,4), which implies that:
	// - Max length = sqrt(6^2 + 4^2) = sqrt(36 + 16) < 7.22 < 9.5 (max length)
	foo.set_setpoint({0.0, M_PI_2});
	assertApprox({6.0, 4.0}, foo.get_setpoint(robot::types::dataclock::now()));
}<|MERGE_RESOLUTION|>--- conflicted
+++ resolved
@@ -41,12 +41,7 @@
 	kinematics::PlanarArmKinematics<2> kin_obj(segLens, minAngles, maxAngles, 0.0, 0);
 
 	// Instantiate PlanarArmController.
-<<<<<<< HEAD
-	PlanarArmController<2> foo(kin_obj, Constants::arm::SAFETY_FACTOR);
-	REQUIRE_FALSE(foo.tryInitController({0.0, 0.0}));
-=======
 	PlanarArmController<2> foo({0, M_PI_2}, kin_obj, Constants::arm::SAFETY_FACTOR);
->>>>>>> 73d90550
 
 	// Attempt to straighten out end-effector all the way, exceeding max length.
 	// This should cause the EE to be repositioned to fit the length constraint.
